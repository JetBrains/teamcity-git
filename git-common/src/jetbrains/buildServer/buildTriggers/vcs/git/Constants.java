/*
 * Copyright 2000-2012 JetBrains s.r.o.
 *
 * Licensed under the Apache License, Version 2.0 (the "License");
 * you may not use this file except in compliance with the License.
 * You may obtain a copy of the License at
 *
 * http://www.apache.org/licenses/LICENSE-2.0
 *
 * Unless required by applicable law or agreed to in writing, software
 * distributed under the License is distributed on an "AS IS" BASIS,
 * WITHOUT WARRANTIES OR CONDITIONS OF ANY KIND, either express or implied.
 * See the License for the specific language governing permissions and
 * limitations under the License.
 */

package jetbrains.buildServer.buildTriggers.vcs.git;

import jetbrains.buildServer.vcs.VcsRoot;

/**
 * The configuration constants
 */
public interface Constants {
  /**
   * The fetch URL property
   */
  public static final String FETCH_URL = "url";
  /**
   * The push URL property
   */
  public static final String PUSH_URL = "push_url";
  /**
   * The path property
   */
  public static final String PATH = "path";
  /**
   * The branch name property
   */
  public static final String BRANCH_NAME = "branch";
  /**
   * The branch name property
   */
  public static final String SUBMODULES_CHECKOUT = "submoduleCheckout";
  /**
   * The user name property
   */
  public static final String AUTH_METHOD = "authMethod";
  /**
   * The user name property
   */
  public static final String USERNAME = "username";
  /**
   * The user name property
   */
  public static final String PRIVATE_KEY_PATH = "privateKeyPath";
  /**
   * The password property name
   */
  public static final String PASSWORD = VcsRoot.SECURE_PROPERTY_PREFIX + "password";
  /**
   * The password property name
   */
  public static final String PASSPHRASE = VcsRoot.SECURE_PROPERTY_PREFIX + "passphrase";
  /**
   * The vcs name
   */
  public static final String VCS_NAME = "jetbrains.git";
  /**
   * The user name property
   */
  public static final String USERNAME_STYLE = "usernameStyle";
  /**
   * The ignore known hosts property
   */
  public static final String IGNORE_KNOWN_HOSTS = "ignoreKnownHosts";
  /**
   * The property that specifies when working tree should be cleaned on agent
   */
  public static final String AGENT_CLEAN_POLICY = "agentCleanPolicy";
  /**
   * The property that specifies what part of working tree should be cleaned
   */
  public static final String AGENT_CLEAN_FILES_POLICY = "agentCleanFilesPolicy";

  public static final String AGENT_GIT_PATH = "agentGitPath";
  public static final String TEAMCITY_AGENT_GIT_PATH = "TEAMCITY_GIT_PATH";
  public static final String TEAMCITY_AGENT_GIT_PATH_FULL_NAME = "env.TEAMCITY_GIT_PATH";
  /**
   * Path to bare repository dir, used in communication with Fetcher
   */
  public static final String REPOSITORY_DIR_PROPERTY_NAME = "REPOSITORY_DIR";
  /**
   * Refspec to fetch, used in communication with Fetcher
   */
  public static final String REFSPEC = "REFSPEC";
  public static final String VCS_DEBUG_ENABLED = "VCS_DEBUG_ENABLED";
<<<<<<< HEAD
=======
  public static final String THREAD_DUMP_FILE = "THREAD_DUMP_FILE";
>>>>>>> 851a8c45

  public static final String USERNAME_FOR_TAGS = "userForTags";
}<|MERGE_RESOLUTION|>--- conflicted
+++ resolved
@@ -95,10 +95,7 @@
    */
   public static final String REFSPEC = "REFSPEC";
   public static final String VCS_DEBUG_ENABLED = "VCS_DEBUG_ENABLED";
-<<<<<<< HEAD
-=======
   public static final String THREAD_DUMP_FILE = "THREAD_DUMP_FILE";
->>>>>>> 851a8c45
 
   public static final String USERNAME_FOR_TAGS = "userForTags";
 }