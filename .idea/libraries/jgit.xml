--- conflicted
+++ resolved
@@ -1,13 +1,6 @@
 <component name="libraryTable">
   <library name="jgit">
     <CLASSES>
-<<<<<<< HEAD
-      <root url="jar://$PROJECT_DIR$/lib/common/org.eclipse.jgit-3.2.0.201312181205-r.jar!/" />
-    </CLASSES>
-    <JAVADOC />
-    <SOURCES>
-      <root url="jar://$PROJECT_DIR$/lib/common/src/org.eclipse.jgit-3.2.0.201312181205-r-sources.jar!/" />
-=======
       <root url="jar://$PROJECT_DIR$/lib/common/org.eclipse.jgit-3.3.1.201403241930-r.jar!/" />
       <root url="jar://$PROJECT_DIR$/lib/common/org.eclipse.jgit.http.apache-3.3.1.201403241930-r.jar!/" />
     </CLASSES>
@@ -15,7 +8,6 @@
     <SOURCES>
       <root url="jar://$PROJECT_DIR$/lib/common/src/org.eclipse.jgit.http.apache-3.3.1.201403241930-r-sources.jar!/" />
       <root url="jar://$PROJECT_DIR$/lib/common/src/org.eclipse.jgit-3.3.1.201403241930-r-sources.jar!/" />
->>>>>>> d24f5000
     </SOURCES>
   </library>
 </component>