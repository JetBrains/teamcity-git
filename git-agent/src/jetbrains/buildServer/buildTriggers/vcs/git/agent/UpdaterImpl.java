/*
 * Copyright 2000-2014 JetBrains s.r.o.
 *
 * Licensed under the Apache License, Version 2.0 (the "License");
 * you may not use this file except in compliance with the License.
 * You may obtain a copy of the License at
 *
 * http://www.apache.org/licenses/LICENSE-2.0
 *
 * Unless required by applicable law or agreed to in writing, software
 * distributed under the License is distributed on an "AS IS" BASIS,
 * WITHOUT WARRANTIES OR CONDITIONS OF ANY KIND, either express or implied.
 * See the License for the specific language governing permissions and
 * limitations under the License.
 */

package jetbrains.buildServer.buildTriggers.vcs.git.agent;

import com.intellij.openapi.util.Trinity;
import jetbrains.buildServer.agent.AgentRunningBuild;
import jetbrains.buildServer.agent.BuildDirectoryCleanerCallback;
import jetbrains.buildServer.agent.BuildProgressLogger;
import jetbrains.buildServer.agent.SmartDirectoryCleaner;
import jetbrains.buildServer.buildTriggers.vcs.git.*;
import jetbrains.buildServer.buildTriggers.vcs.git.agent.command.*;
import jetbrains.buildServer.buildTriggers.vcs.git.agent.command.impl.CommandUtil;
import jetbrains.buildServer.buildTriggers.vcs.git.agent.command.impl.RefImpl;
import jetbrains.buildServer.buildTriggers.vcs.git.agent.errors.GitExecTimeout;
import jetbrains.buildServer.buildTriggers.vcs.git.agent.errors.GitIndexCorruptedException;
import jetbrains.buildServer.buildTriggers.vcs.git.agent.errors.GitOutdatedIndexException;
import jetbrains.buildServer.log.Loggers;
import jetbrains.buildServer.util.FileUtil;
import jetbrains.buildServer.vcs.*;
import org.apache.log4j.Logger;
import org.eclipse.jgit.errors.ConfigInvalidException;
import org.eclipse.jgit.lib.*;
import org.eclipse.jgit.lib.Constants;
import org.eclipse.jgit.transport.URIish;
import org.jetbrains.annotations.NotNull;
import org.jetbrains.annotations.Nullable;

import java.io.File;
import java.io.FileFilter;
import java.io.IOException;
import java.net.URISyntaxException;
import java.util.Collection;
import java.util.HashSet;
import java.util.Map;
import java.util.Set;
import java.util.regex.Matcher;

import static com.intellij.openapi.util.text.StringUtil.isEmpty;
import static jetbrains.buildServer.buildTriggers.vcs.git.GitUtils.*;

public class UpdaterImpl implements Updater {

  private final static Logger LOG = Logger.getLogger(UpdaterImpl.class);
  /** Git version which supports --progress option in the fetch command */
  private final static GitVersion GIT_WITH_PROGRESS_VERSION = new GitVersion(1, 7, 1, 0);
  //--force option in git submodule update introduced in 1.7.6
  private final static GitVersion GIT_WITH_FORCE_SUBMODULE_UPDATE = new GitVersion(1, 7, 6);
  public final static GitVersion GIT_WITH_SPARSE_CHECKOUT = new GitVersion(1, 7, 4);
  public final static GitVersion BROKEN_SPARSE_CHECKOUT = new GitVersion(2, 7, 0);
  /**
   * Git version supporting an empty credential helper - the only way to disable system/global/local cred helper
   */
  public final static GitVersion EMPTY_CRED_HELPER = new GitVersion(2, 9, 0);
  /** Git version supporting [credential] section in config (the first version including a6fc9fd3f4b42cd97b5262026e18bd451c28ee3c) */
  public final static GitVersion CREDENTIALS_SECTION_VERSION = new GitVersion(1, 7, 10);

  private static final int SILENT_TIMEOUT = 24 * 60 * 60; //24 hours

  protected final FS myFS;
  private final SmartDirectoryCleaner myDirectoryCleaner;
  protected final BuildProgressLogger myLogger;
  protected final AgentPluginConfig myPluginConfig;
  protected final GitFactory myGitFactory;
  protected final File myTargetDirectory;
  protected final String myRevision;
  protected final AgentGitVcsRoot myRoot;
  protected final String myFullBranchName;
  protected final AgentRunningBuild myBuild;
  private final CheckoutRules myRules;
  private final CheckoutMode myCheckoutMode;
  protected final MirrorManager myMirrorManager;
  //remote repository refs, stored in field in order to not run 'git ls-remote' command twice
  private Refs myRemoteRefs;

  public UpdaterImpl(@NotNull FS fs,
                     @NotNull AgentPluginConfig pluginConfig,
                     @NotNull MirrorManager mirrorManager,
                     @NotNull SmartDirectoryCleaner directoryCleaner,
                     @NotNull GitFactory gitFactory,
                     @NotNull AgentRunningBuild build,
                     @NotNull VcsRoot root,
                     @NotNull String version,
                     @NotNull File targetDir,
                     @NotNull CheckoutRules rules,
                     @NotNull CheckoutMode checkoutMode) throws VcsException {
    myFS = fs;
    myPluginConfig = pluginConfig;
    myDirectoryCleaner = directoryCleaner;
    myGitFactory = gitFactory;
    myBuild = build;
    myLogger = build.getBuildLogger();
    myRevision = GitUtils.versionRevision(version);
    myTargetDirectory = targetDir;
    myRoot = new AgentGitVcsRoot(mirrorManager, myTargetDirectory, root);
    myFullBranchName = getBranch();
    myRules = rules;
    myCheckoutMode = checkoutMode;
    myMirrorManager = mirrorManager;
  }


  private String getBranch() {
    String defaultBranchName = GitUtils.expandRef(myRoot.getRef());
    String rootBranchParam = GitUtils.getGitRootBranchParamName(myRoot.getOriginalRoot());
    String customBranch = myBuild.getSharedConfigParameters().get(rootBranchParam);
    return customBranch != null ? customBranch : defaultBranchName;
  }


  public void update() throws VcsException {
    String msg = "Git version: " + myPluginConfig.getGitVersion();
    myLogger.message(msg);
    LOG.info(msg);
    checkAuthMethodIsSupported();
    doUpdate();
  }

  protected void doUpdate() throws VcsException {
    String message = "Update checkout directory (" + myTargetDirectory.getAbsolutePath() + ")";
    myLogger.activityStarted(message, GitBuildProgressLogger.GIT_PROGRESS_ACTIVITY);
    try {
      logStartUpdating();
      initGitRepository();
      removeRefLocks(new File(myTargetDirectory, ".git"));
      doFetch();
      updateSources();
    } finally {
      myLogger.activityFinished(message, GitBuildProgressLogger.GIT_PROGRESS_ACTIVITY);
    }
  }

  private void logStartUpdating() {
    LOG.info("Starting update of root " + myRoot.getName() + " in " + myTargetDirectory + " to revision " + myRevision);
    LOG.debug("Updating " + myRoot.debugInfo());
  }


  private void initGitRepository() throws VcsException {
    if (!new File(myTargetDirectory, ".git").exists()) {
<<<<<<< HEAD
      initDirectory();
    } else {
      try {
        configureRemoteUrl(new File(myTargetDirectory, ".git"));
        setupExistingRepository();
        configureSparseCheckout();
      } catch (Exception e) {
        LOG.warn("Do clean checkout due to errors while configure use of local mirrors", e);
        initDirectory();
=======
      initDirectory(false);
      firstFetch = true;
    } else {
      String remoteUrl = getRemoteUrl();
      if (!remoteUrl.equals(myRoot.getRepositoryFetchURL().toString())) {
        initDirectory(true);
        firstFetch = true;
      } else {
        try {
          setupExistingRepository();
          configureSparseCheckout();
        } catch (Exception e) {
          LOG.warn("Do clean checkout due to errors while configure use of local mirrors", e);
          initDirectory(true);
          firstFetch = true;
        }
>>>>>>> 70e8fafd
      }
    }
    removeOrphanedIdxFiles(new File(myTargetDirectory, ".git"));
  }

  protected void setupNewRepository() throws VcsException {
  }


  protected void setupExistingRepository() throws VcsException {
    removeUrlSections();
    disableAlternates();
  }


  private void updateSources() throws VcsException {
    final GitFacade git = myGitFactory.create(myTargetDirectory);
    boolean branchChanged = false;
    removeIndexLock();
    if (isRegularBranch(myFullBranchName)) {
      String branchName = getShortBranchName(myFullBranchName);
      Branches branches = git.listBranches();
      if (branches.isCurrentBranch(branchName)) {
        removeIndexLock();
        runAndFixIndexErrors(git, new VcsCommand() {
          @Override
          public void call() throws VcsException {
            reset(git).setHard(true).setRevision(myRevision).call();
          }
        });
        git.setUpstream(branchName, GitUtils.createRemoteRef(myFullBranchName)).call();
      } else {
        branchChanged = true;
        if (!branches.contains(branchName)) {
          git.createBranch()
            .setName(branchName)
            .setStartPoint(GitUtils.createRemoteRef(myFullBranchName))
            .setTrack(true)
            .call();
        }
        git.updateRef().setRef(myFullBranchName).setRevision(myRevision).call();
        final String finalBranchName = branchName;
        runAndFixIndexErrors(git, new VcsCommand() {
          @Override
          public void call() throws VcsException {
            checkout(git).setForce(true).setBranch(finalBranchName).setTimeout(myPluginConfig.getCheckoutIdleTimeoutSeconds()).call();
          }
        });
        if (branches.contains(branchName)) {
          git.setUpstream(branchName, GitUtils.createRemoteRef(myFullBranchName)).call();
        }
      }
    } else if (isTag(myFullBranchName)) {
      final String shortName = myFullBranchName.substring("refs/tags/".length());
      runAndFixIndexErrors(git, new VcsCommand() {
        @Override
        public void call() throws VcsException {
          checkout(git).setForce(true).setBranch(shortName).setTimeout(myPluginConfig.getCheckoutIdleTimeoutSeconds()).call();
        }
      });
      Ref tag = getRef(myTargetDirectory, myFullBranchName);
      if (tag != null && !tag.getObjectId().name().equals(myRevision)) {
        runAndFixIndexErrors(git, new VcsCommand() {
          @Override
          public void call() throws VcsException {
            checkout(git).setBranch(myRevision).setForce(true).setTimeout(myPluginConfig.getCheckoutIdleTimeoutSeconds()).call();
          }
        });
      }
      branchChanged = true;
    } else {
      runAndFixIndexErrors(git, new VcsCommand() {
        @Override
        public void call() throws VcsException {
          checkout(git).setForce(true).setBranch(myRevision).setTimeout(myPluginConfig.getCheckoutIdleTimeoutSeconds()).call();
        }
      });
      branchChanged = true;
    }

    doClean(branchChanged);
    if (myRoot.isCheckoutSubmodules()) {
      checkoutSubmodules(myTargetDirectory);
    }
  }


  private void runAndFixIndexErrors(@NotNull GitFacade git, @NotNull VcsCommand cmd) throws VcsException {
    try {
      cmd.call();
    } catch (GitIndexCorruptedException e) {
      File gitIndex = e.getGitIndex();
      myLogger.message("Git index '" + gitIndex.getAbsolutePath() + "' is corrupted, remove it and repeat the command");
      FileUtil.delete(gitIndex);
      cmd.call();
    } catch (GitOutdatedIndexException e) {
      myLogger.message("Refresh outdated git index and repeat the command");
      updateIndex(git).reallyRefresh(true).quiet(true).call();
      cmd.call();
    } catch (Exception e) {
      if (e instanceof VcsException)
        throw (VcsException) e;
      throw new VcsException(e);
    }
  }


  @NotNull
  private UpdateIndexCommand updateIndex(final GitFacade git) {
    UpdateIndexCommand result = git.updateIndex()
      .setAuthSettings(myRoot.getAuthSettings())
      .setUseNativeSsh(myPluginConfig.isUseNativeSSH());
    configureLFS(result);
    return result;
  }


  @NotNull
  private ResetCommand reset(final GitFacade git) {
    ResetCommand result = git.reset()
      .setAuthSettings(myRoot.getAuthSettings())
      .setUseNativeSsh(myPluginConfig.isUseNativeSSH());
    configureLFS(result);
    return result;
  }

  @NotNull
  private CheckoutCommand checkout(final GitFacade git) {
    CheckoutCommand result = git.checkout()
      .setAuthSettings(myRoot.getAuthSettings())
      .setUseNativeSsh(myPluginConfig.isUseNativeSSH());
    configureLFS(result);
    return result;
  }

  private void checkoutSubmodules(@NotNull final File repositoryDir) throws VcsException {
    File dotGitModules = new File(repositoryDir, ".gitmodules");
    try {
      Config gitModules = readGitModules(dotGitModules);
      if (gitModules == null)
        return;

      myLogger.message("Checkout submodules in " + repositoryDir);
      GitFacade git = myGitFactory.create(repositoryDir);
      git.submoduleInit().call();
      git.submoduleSync().call();

      addSubmoduleUsernames(repositoryDir, gitModules);

      long start = System.currentTimeMillis();
      SubmoduleUpdateCommand submoduleUpdate = git.submoduleUpdate()
        .setAuthSettings(myRoot.getAuthSettings())
        .setUseNativeSsh(myPluginConfig.isUseNativeSSH())
        .setTimeout(SILENT_TIMEOUT)
        .setForce(isForceUpdateSupported());
      configureLFS(submoduleUpdate);
      submoduleUpdate.call();

      if (recursiveSubmoduleCheckout()) {
        for (String submodulePath : getSubmodulePaths(gitModules)) {
          checkoutSubmodules(new File(repositoryDir, submodulePath));
        }
      }
      Loggers.VCS.info("Submodules update in " + repositoryDir.getAbsolutePath() + " is finished in " +
                       (System.currentTimeMillis() - start) + " ms");

    } catch (IOException e) {
      Loggers.VCS.error("Submodules checkout failed", e);
      throw new VcsException("Submodules checkout failed", e);
    } catch (ConfigInvalidException e) {
      Loggers.VCS.error("Submodules checkout failed", e);
      throw new VcsException("Submodules checkout failed", e);
    }
  }


  private boolean isForceUpdateSupported() {
    return !GIT_WITH_FORCE_SUBMODULE_UPDATE.isGreaterThan(myPluginConfig.getGitVersion());
  }


  private void addSubmoduleUsernames(@NotNull File repositoryDir, @NotNull Config gitModules)
    throws IOException, ConfigInvalidException, VcsException {
    if (!myPluginConfig.isUseMainRepoUserForSubmodules())
      return;

    Loggers.VCS.info("Update submodules credentials");

    AuthSettings auth = myRoot.getAuthSettings();
    final String userName = auth.getUserName();
    if (userName == null) {
      Loggers.VCS.info("Username is not specified in the main VCS root settings, skip updating credentials");
      return;
    }

    Repository r = new RepositoryBuilder().setBare().setGitDir(getGitDir(repositoryDir)).build();
    try {
      StoredConfig gitConfig = r.getConfig();

      Set<String> submodules = gitModules.getSubsections("submodule");
      if (submodules.isEmpty()) {
        Loggers.VCS.info("No submodule sections found in " + new File(repositoryDir, ".gitmodules").getCanonicalPath()
                         + ", skip updating credentials");
        return;
      }
      File modulesDir = new File(r.getDirectory(), Constants.MODULES);
      for (String submoduleName : submodules) {
        //The 'git submodule sync' command executed before resolves relative submodule urls
        //from .gitmodules and writes them into .git/config. We should use resolved urls in
        //order to add parent repository username to submodules with relative urls.
        String url = gitConfig.getString("submodule", submoduleName, "url");
        if (url == null) {
          Loggers.VCS.info(".git/config doesn't contain an url for submodule '" + submoduleName + "', use url from .gitmodules");
          url = gitModules.getString("submodule", submoduleName, "url");
        }
        Loggers.VCS.info("Update credentials for submodule with url " + url);
        if (url == null || !isRequireAuth(url)) {
          Loggers.VCS.info("Url " + url + " does not require authentication, skip updating credentials");
          continue;
        }
        try {
          URIish uri = new URIish(url);
          String updatedUrl = uri.setUser(userName).toASCIIString();
          gitConfig.setString("submodule", submoduleName, "url", updatedUrl);
          String submodulePath = gitModules.getString("submodule", submoduleName, "path");
          if (submodulePath != null && myPluginConfig.isUpdateSubmoduleOriginUrl()) {
            File submoduleDir = new File(modulesDir, submodulePath);
            if (submoduleDir.isDirectory() && new File(submoduleDir, Constants.CONFIG).isFile())
              updateOriginUrl(submoduleDir, updatedUrl);
          }
          Loggers.VCS.debug("Submodule url " + url + " changed to " + updatedUrl);
        } catch (URISyntaxException e) {
          Loggers.VCS.warn("Error while parsing an url " + url + ", skip updating submodule credentials", e);
        } catch (Exception e) {
          Loggers.VCS.warn("Error while updating the '" + submoduleName + "' submodule url", e);
        }
      }
      gitConfig.save();
    } finally {
      r.close();
    }
  }

  private void updateOriginUrl(@NotNull File repoDir, @NotNull String url) throws IOException {
    Repository r = new RepositoryBuilder().setBare().setGitDir(repoDir).build();
    StoredConfig config = r.getConfig();
    config.setString("remote", "origin", "url", url);
    config.save();
  }


  @Nullable
  private Config readGitModules(@NotNull File dotGitModules) throws IOException, ConfigInvalidException {
    if (!dotGitModules.exists())
      return null;
    String content = FileUtil.readText(dotGitModules);
    Config config = new Config();
    config.fromText(content);
    return config;
  }


  private boolean isRequireAuth(@NotNull String url) {
    try {
      URIish uri = new URIish(url);
      String scheme = uri.getScheme();
      if (scheme == null || "git".equals(scheme)) //no auth for anonymous protocol and for local repositories
        return false;
      String user = uri.getUser();
      if (user != null) //respect a user specified in config
        return false;
      return true;
    } catch (URISyntaxException e) {
      return false;
    }
  }


  private Set<String> getSubmodulePaths(@NotNull Config config) {
    Set<String> paths = new HashSet<String>();
    Set<String> submodules = config.getSubsections("submodule");
    for (String submoduleName : submodules) {
      String submodulePath = config.getString("submodule", submoduleName, "path");
      paths.add(submodulePath.replaceAll("/", Matcher.quoteReplacement(File.separator)));
    }
    return paths;
  }

  private boolean recursiveSubmoduleCheckout() {
    return SubmodulesCheckoutPolicy.CHECKOUT.equals(myRoot.getSubmodulesCheckoutPolicy()) ||
           SubmodulesCheckoutPolicy.CHECKOUT_IGNORING_ERRORS.equals(myRoot.getSubmodulesCheckoutPolicy());
  }


  private void doClean(boolean branchChanged) throws VcsException {
    if (myRoot.getCleanPolicy() == AgentCleanPolicy.ALWAYS ||
        branchChanged && myRoot.getCleanPolicy() == AgentCleanPolicy.ON_BRANCH_CHANGE) {
      myLogger.message("Cleaning " + myRoot.getName() + " in " + myTargetDirectory + " the file set " + myRoot.getCleanFilesPolicy());
      myGitFactory.create(myTargetDirectory).clean().setCleanPolicy(myRoot.getCleanFilesPolicy()).call();

      if (myRoot.isCheckoutSubmodules())
        cleanSubmodules(myTargetDirectory);
    }
  }


  private void cleanSubmodules(@NotNull File repositoryDir) throws VcsException {
    File dotGitModules = new File(repositoryDir, ".gitmodules");
    Config gitModules;
    try {
      gitModules = readGitModules(dotGitModules);
    } catch (Exception e) {
      Loggers.VCS.error("Error while reading " + dotGitModules.getAbsolutePath() + ": " + e.getMessage());
      throw new VcsException("Error while reading " + dotGitModules.getAbsolutePath(), e);
    }

    if (gitModules == null)
      return;

    for (String submodulePath : getSubmodulePaths(gitModules)) {
      File submoduleDir = new File(repositoryDir, submodulePath);
      try {
        myLogger.message("Cleaning files in " + submoduleDir + " the file set " + myRoot.getCleanFilesPolicy());
        myGitFactory.create(submoduleDir).clean().setCleanPolicy(myRoot.getCleanFilesPolicy()).call();
      } catch (Exception e) {
        Loggers.VCS.error("Error while cleaning files in " + submoduleDir.getAbsolutePath(), e);
      }
      if (recursiveSubmoduleCheckout())
        cleanSubmodules(submoduleDir);
    }
  }


  protected void removeUrlSections() throws VcsException {
    Repository r = null;
    try {
      r = new RepositoryBuilder().setWorkTree(myTargetDirectory).build();
      StoredConfig config = r.getConfig();
      Set<String> urlSubsections = config.getSubsections("url");
      for (String subsection : urlSubsections) {
        config.unsetSection("url", subsection);
      }
      config.save();
    } catch (IOException e) {
      String msg = "Error while remove url.* sections";
      LOG.error(msg, e);
      throw new VcsException(msg, e);
    } finally {
      if (r != null)
        r.close();
    }
  }


  protected void disableAlternates() {
    FileUtil.delete(new File(myTargetDirectory, ".git" + File.separator + "objects" + File.separator + "info" + File.separator + "alternates"));
  }


  private String getRemoteUrl() {
    try {
      return myGitFactory.create(myTargetDirectory).getConfig().setPropertyName("remote.origin.url").call();
    } catch (VcsException e) {
      LOG.debug("Failed to read property", e);
      return "";
    }
  }


  @Nullable
  protected Ref getRef(@NotNull File repositoryDir, @NotNull String ref) {
    Map<String, Ref> refs = myGitFactory.create(repositoryDir).showRef().setPattern(ref).call().getValidRefs();
    return refs.isEmpty() ? null : refs.get(ref);
  }


  /**
   * If some git process crashed in this repository earlier it can leave lock files for index.
   * This method delete such lock file if it exists (with warning message), otherwise git operation will fail.
   */
  private void removeIndexLock() {
    File indexLock = new File(myTargetDirectory, ".git" + File.separator + "index.lock");
    if (indexLock.exists()) {
      myLogger.warning("The .git/index.lock file exists. This probably means a git process crashed in this repository earlier. Deleting lock file");
      FileUtil.delete(indexLock);
    }
  }


  private void doFetch() throws VcsException {
    boolean outdatedRefsFound = removeOutdatedRefs(myTargetDirectory);
    ensureCommitLoaded(outdatedRefsFound);
  }


  protected void ensureCommitLoaded(boolean fetchRequired) throws VcsException {
    fetchFromOriginalRepository(fetchRequired);
  }


  protected void fetchFromOriginalRepository(boolean fetchRequired) throws VcsException {
    if (myPluginConfig.isFetchAllHeads()) {
      String msg = getForcedHeadsFetchMessage();
      LOG.info(msg);
      myLogger.message(msg);

      fetchAllBranches();
      if (!myFullBranchName.startsWith("refs/heads/")) {
        Ref remoteRef = getRef(myTargetDirectory, GitUtils.createRemoteRef(myFullBranchName));
        if (fetchRequired || remoteRef == null || !myRevision.equals(remoteRef.getObjectId().name()) || !hasRevision(myTargetDirectory, myRevision))
          fetchDefaultBranch();
      }
    } else {
      Ref remoteRef = getRef(myTargetDirectory, GitUtils.createRemoteRef(myFullBranchName));
      if (!fetchRequired && remoteRef != null && myRevision.equals(remoteRef.getObjectId().name()) && hasRevision(myTargetDirectory, myRevision))
        return;
      myLogger.message("Commit '" + myRevision + "' is not found in local clone. Running 'git fetch'...");
      fetchDefaultBranch();
      if (hasRevision(myTargetDirectory, myRevision))
        return;
      myLogger.message("Commit still not found after fetching main branch. Fetching more branches.");
      fetchAllBranches();
    }
    if (hasRevision(myTargetDirectory, myRevision))
      return;
    throw new VcsException("Cannot find commit " + myRevision);
  }


  protected String getForcedHeadsFetchMessage() {
    return "Forced fetch of all heads (" + PluginConfigImpl.FETCH_ALL_HEADS + "=" + myBuild.getSharedConfigParameters().get(PluginConfigImpl.FETCH_ALL_HEADS) + ")";
  }


  private void fetchDefaultBranch() throws VcsException {
    fetch(myTargetDirectory, getRefspecForFetch(), false);
  }

  private String getRefspecForFetch() {
    return "+" + myFullBranchName + ":" + GitUtils.createRemoteRef(myFullBranchName);
  }

  private void fetchAllBranches() throws VcsException {
    fetch(myTargetDirectory, "+refs/heads/*:refs/remotes/origin/*", false);
  }

  protected boolean hasRevision(@NotNull File repositoryDir, @NotNull String revision) {
    return getRevision(repositoryDir, revision) != null;
  }

  private String getRevision(@NotNull File repositoryDir, @NotNull String revision) {
    return myGitFactory.create(repositoryDir).log()
      .setCommitsNumber(1)
      .setPrettyFormat("%H%x20%s")
      .setStartPoint(revision)
      .call();
  }

  protected void fetch(@NotNull File repositoryDir, @NotNull String refspec, boolean shallowClone) throws VcsException {
    boolean silent = isSilentFetch();
    int timeout = getTimeout(silent);

    try {
      getFetch(repositoryDir, refspec, shallowClone, silent, timeout).call();
    } catch (GitIndexCorruptedException e) {
      File gitIndex = e.getGitIndex();
      myLogger.message("Git index '" + gitIndex.getAbsolutePath() + "' is corrupted, remove it and repeat git fetch");
      FileUtil.delete(gitIndex);
      getFetch(repositoryDir, refspec, shallowClone, silent, timeout).call();
    } catch (GitExecTimeout e) {
      if (!silent) {
        myLogger.error("No output from git during " + timeout + " seconds. Try increasing idle timeout by setting parameter '"
                       + PluginConfigImpl.IDLE_TIMEOUT +
                       "' either in build or in agent configuration.");
      }
      throw e;
    }
  }

  @NotNull
  private FetchCommand getFetch(@NotNull File repositoryDir, @NotNull String refspec, boolean shallowClone, boolean silent, int timeout) {
    FetchCommand result = myGitFactory.create(repositoryDir).fetch()
      .setAuthSettings(myRoot.getAuthSettings())
      .setUseNativeSsh(myPluginConfig.isUseNativeSSH())
      .setTimeout(timeout)
      .setRefspec(refspec)
      .setFetchTags(myPluginConfig.isFetchTags());

    if (silent)
      result.setQuite(true);
    else
      result.setShowProgress(true);

    if (shallowClone)
      result.setDepth(1);

    return result;
  }

  protected void removeRefLocks(@NotNull File dotGit) {
    File refs = new File(dotGit, "refs");
    if (!refs.isDirectory())
      return;
    Collection<File> locks = FileUtil.findFiles(new FileFilter() {
      public boolean accept(File f) {
        return f.isFile() && f.getName().endsWith(".lock");
      }
    }, refs);
    for (File lock : locks) {
      LOG.info("Remove a lock file " + lock.getAbsolutePath());
      FileUtil.delete(lock);
    }
  }

  private boolean isSilentFetch() {
    GitVersion version = myPluginConfig.getGitVersion();
    return version.isLessThan(GIT_WITH_PROGRESS_VERSION);
  }

  private int getTimeout(boolean silentFetch) {
    if (silentFetch)
      return SILENT_TIMEOUT;
    else
      return myPluginConfig.getIdleTimeoutSeconds();
  }


  private void checkAuthMethodIsSupported() throws VcsException {
    checkAuthMethodIsSupported(myRoot, myPluginConfig);
  }


  static void checkAuthMethodIsSupported(@NotNull GitVcsRoot root, @NotNull AgentPluginConfig config) throws VcsException {
    if ("git".equals(root.getRepositoryFetchURL().getScheme()))
      return;//anonymous protocol, don't check anything
    AuthSettings authSettings = root.getAuthSettings();
    switch (authSettings.getAuthMethod()) {
      case PASSWORD:
        if ("http".equals(root.getRepositoryFetchURL().getScheme()) ||
            "https".equals(root.getRepositoryFetchURL().getScheme())) {
          GitVersion actualVersion = config.getGitVersion();
          GitVersion requiredVersion = getMinVersionForHttpAuth();
          if (actualVersion.isLessThan(requiredVersion)) {
            throw new VcsException("Password authentication requires git " + requiredVersion +
                                   ", found git version is " + actualVersion +
                                   ". Upgrade git or use different authentication method.");
          }
        } else {
          throw new VcsException("TeamCity doesn't support authentication method '" +
                                 root.getAuthSettings().getAuthMethod().uiName() +
                                 "' with agent checkout and non-http protocols. Please use different authentication method.");
        }
        break;
      case PRIVATE_KEY_FILE:
        throw new VcsException("TeamCity doesn't support authentication method '" +
                               root.getAuthSettings().getAuthMethod().uiName() +
                               "' with agent checkout. Please use different authentication method.");
    }
  }

  @NotNull
  private static GitVersion getMinVersionForHttpAuth() {
    //core.askpass parameter was added in 1.7.1, but
    //experiments show that it works only in 1.7.3 on linux
    //and msysgit 1.7.3.1-preview20101002.
    return new GitVersion(1, 7, 3);
  }

  /**
   * Clean and init directory and configure remote origin
   *
   * @throws VcsException if there are problems with initializing the directory
   */
<<<<<<< HEAD
  private void initDirectory() throws VcsException {
    BuildDirectoryCleanerCallback c = new BuildDirectoryCleanerCallback(myLogger, LOG);
    myDirectoryCleaner.cleanFolder(myTargetDirectory, c);
    //noinspection ResultOfMethodCallIgnored
    myTargetDirectory.mkdirs();
    if (c.isHasErrors()) {
      throw new VcsException("Unable to clean directory " + myTargetDirectory + " for VCS root " + myRoot.getName());
=======
  private void initDirectory(boolean removeTargetDir) throws VcsException {
    if (removeTargetDir) {
      BuildDirectoryCleanerCallback c = new BuildDirectoryCleanerCallback(myLogger, LOG);
      myDirectoryCleaner.cleanFolder(myTargetDirectory, c);
      //noinspection ResultOfMethodCallIgnored
      if (c.isHasErrors()) {
        throw new VcsException("Unable to clean directory " + myTargetDirectory + " for VCS root " + myRoot.getName());
      }
>>>>>>> 70e8fafd
    }

    myTargetDirectory.mkdirs();
    myLogger.message("The .git directory is missing in '" + myTargetDirectory + "'. Running 'git init'...");
    myGitFactory.create(myTargetDirectory).init().call();
    validateUrls();
    configureRemoteUrl(new File(myTargetDirectory, ".git"));

    URIish fetchUrl = myRoot.getRepositoryFetchURL();
    URIish url = myRoot.getRepositoryPushURL();
    String pushUrl = url == null ? null : url.toString();
    if (pushUrl != null && !pushUrl.equals(fetchUrl.toString())) {
      myGitFactory.create(myTargetDirectory).setConfig().setPropertyName("remote.origin.pushurl").setValue(pushUrl).call();
    }
    setupNewRepository();
    configureSparseCheckout();
  }


  void configureRemoteUrl(@NotNull File gitDir) throws VcsException {
    RemoteRepositoryConfigurator cfg = new RemoteRepositoryConfigurator();
    cfg.setGitDir(gitDir);
    cfg.setExcludeUsernameFromHttpUrls(myPluginConfig.isExcludeUsernameFromHttpUrl() && !myPluginConfig.getGitVersion().isLessThan(UpdaterImpl.CREDENTIALS_SECTION_VERSION));
    cfg.configure(myRoot);
  }


  private void configureSparseCheckout() throws VcsException {
    if (myCheckoutMode == CheckoutMode.SPARSE_CHECKOUT) {
      setupSparseCheckout();
    } else {
      myGitFactory.create(myTargetDirectory).setConfig().setPropertyName("core.sparseCheckout").setValue("false").call();
    }
  }

  private void setupSparseCheckout() throws VcsException {
    myGitFactory.create(myTargetDirectory).setConfig().setPropertyName("core.sparseCheckout").setValue("true").call();
    File sparseCheckout = new File(myTargetDirectory, ".git/info/sparse-checkout");
    boolean hasIncludeRules = false;
    StringBuilder sparseCheckoutContent = new StringBuilder();
    for (IncludeRule rule : myRules.getIncludeRules()) {
      if (isEmpty(rule.getFrom())) {
        sparseCheckoutContent.append("/*\n");
      } else {
        sparseCheckoutContent.append("/").append(rule.getFrom()).append("\n");
      }
      hasIncludeRules = true;
    }
    if (!hasIncludeRules) {
      sparseCheckoutContent.append("/*\n");
    }
    for (FileRule rule : myRules.getExcludeRules()) {
      sparseCheckoutContent.append("!/").append(rule.getFrom()).append("\n");
    }
    try {
      FileUtil.writeFileAndReportErrors(sparseCheckout, sparseCheckoutContent.toString());
    } catch (IOException e) {
      LOG.warn("Error while writing sparse checkout config, disable sparse checkout", e);
      myGitFactory.create(myTargetDirectory).setConfig().setPropertyName("core.sparseCheckout").setValue("false").call();
    }
  }


  private void validateUrls() {
    URIish fetch = myRoot.getRepositoryFetchURL();
    if (isAnonymousGitWithUsername(fetch))
      LOG.warn("Fetch URL '" + fetch.toString() + "' for root " + myRoot.getName() + " uses an anonymous git protocol and contains a username, fetch will probably fail");
    URIish push  = myRoot.getRepositoryPushURL();
    if (!fetch.equals(push) && isAnonymousGitWithUsername(push))
      LOG.warn("Push URL '" + push.toString() + "'for root " + myRoot.getName() + " uses an anonymous git protocol and contains a username, push will probably fail");
  }


  protected boolean removeOutdatedRefs(@NotNull File workingDir) throws VcsException {
    boolean outdatedRefsRemoved = false;
    GitFacade git = myGitFactory.create(workingDir);
    ShowRefResult showRefResult = git.showRef().call();
    Refs localRefs = new Refs(showRefResult.getValidRefs());
    if (localRefs.isEmpty() && showRefResult.getInvalidRefs().isEmpty())
      return false;
    for (String invalidRef : showRefResult.getInvalidRefs()) {
      git.updateRef().setRef(invalidRef).delete().call();
      outdatedRefsRemoved = true;
    }
    final Refs remoteRefs;
    try {
      remoteRefs = getRemoteRefs(workingDir);
    } catch (VcsException e) {
      if (CommandUtil.isCanceledError(e))
        throw e;
      String msg = "Failed to list remote repository refs, outdated local refs will not be cleaned";
      LOG.warn(msg);
      myLogger.warning(msg);
      return false;
    }
    //We remove both outdated local refs (e.g. refs/heads/topic) and outdated remote
    //tracking branches (refs/remote/origin/topic), while git remote origin prune
    //removes only the latter. We need that because in some cases git cannot handle
    //rename of the branch (TW-28735).
    for (Ref localRef : localRefs.list()) {
      Ref correspondingRemoteRef = createCorrespondingRemoteRef(localRef);
      if (remoteRefs.isOutdated(correspondingRemoteRef)) {
        git.updateRef().setRef(localRef.getName()).delete().call();
        outdatedRefsRemoved = true;
      }
    }
    return outdatedRefsRemoved;
  }


  @NotNull
  private Refs getRemoteRefs(@NotNull File workingDir) throws VcsException {
    if (myRemoteRefs != null)
      return myRemoteRefs;
    GitFacade git = myGitFactory.create(workingDir);
    myRemoteRefs = new Refs(git.lsRemote().setAuthSettings(myRoot.getAuthSettings())
      .setUseNativeSsh(myPluginConfig.isUseNativeSSH())
      .call());
    return myRemoteRefs;
  }


  private boolean isRemoteTrackingBranch(@NotNull Ref localRef) {
    return localRef.getName().startsWith("refs/remotes/origin");
  }

  @NotNull
  private Ref createCorrespondingRemoteRef(@NotNull Ref localRef) {
    if (!isRemoteTrackingBranch(localRef))
      return localRef;
    return new RefImpl("refs/heads" + localRef.getName().substring("refs/remotes/origin".length()),
                       localRef.getObjectId().name());
  }


  private void configureLFS(@NotNull BaseCommand command) {
    if (!myPluginConfig.isProvideCredHelper())
      return;
    Trinity<String, String, String> lfsAuth = getLfsAuth();
    if (lfsAuth == null)
      return;
    File credentialsHelper = null;
    try {
      ScriptGen scriptGen = myGitFactory.create(new File(".")).getScriptGen();
      final File credHelper = scriptGen.generateCredentialsHelper();
      credentialsHelper = credHelper;
      if (!myPluginConfig.getGitVersion().isLessThan(UpdaterImpl.EMPTY_CRED_HELPER)) {
        //Specify an empty helper if it is supported in order to disable
        //helpers in system-global-local chain. If empty helper is not supported,
        //then the only workaround is to disable helpers manually in config files.
        command.addConfig("credential.helper", "");
      }
      String path = credHelper.getCanonicalPath();
      path = path.replaceAll("\\\\", "/");
      command.addConfig("credential.helper", path);
      CredentialsHelperConfig config = new CredentialsHelperConfig();
      config.addCredentials(lfsAuth.first, lfsAuth.second, lfsAuth.third);
      config.setMatchAllUrls(myPluginConfig.isCredHelperMatchesAllUrls());
      for (Map.Entry<String, String> e : config.getEnv().entrySet()) {
        command.setEnv(e.getKey(), e.getValue());
      }
      if (myPluginConfig.isCleanCredHelperScript()) {
        command.addPostAction(new Runnable() {
          @Override
          public void run() {
            FileUtil.delete(credHelper);
          }
        });
      }
    } catch (Exception e) {
      if (credentialsHelper != null)
        FileUtil.delete(credentialsHelper);
    }
  }


  //returns (url, name, pass) for lfs or null if no authentication is required or
  //root doesn't use http(s)
  @Nullable
  private Trinity<String, String, String> getLfsAuth() {
    try {
      URIish uri = new URIish(myRoot.getRepositoryFetchURL().toString());
      String scheme = uri.getScheme();
      if (myRoot.getAuthSettings().getAuthMethod() == AuthenticationMethod.PASSWORD &&
          ("http".equals(scheme) || "https".equals(scheme))) {
        String lfsUrl = uri.setPass("").setUser("").toASCIIString();
        if (lfsUrl.endsWith(".git")) {
          lfsUrl += "/info/lfs";
        } else {
          lfsUrl += lfsUrl.endsWith("/") ? ".git/info/lfs" : "/.git/info/lfs";
        }
        return Trinity.create(lfsUrl, myRoot.getAuthSettings().getUserName(), myRoot.getAuthSettings().getPassword());
      }
    } catch (Exception e) {
      LOG.debug("Cannot get lfs auth config", e);
    }
    return null;
  }


  private interface VcsCommand {
    void call() throws VcsException;
  }


  /**
   * Removes .idx files which don't have a corresponding .pack file
   * @param ditGitDir git dir
   */
  void removeOrphanedIdxFiles(@NotNull File ditGitDir) {
    if ("false".equals(myBuild.getSharedConfigParameters().get("teamcity.git.removeOrphanedIdxFiles"))) {
      //looks like this logic is always needed, if no problems will be reported we can drop the option
      return;
    }
    File packDir = new File(new File(ditGitDir, "objects"), "pack");
    File[] files = packDir.listFiles();
    if (files == null || files.length == 0)
      return;

    Set<String> packs = new HashSet<String>();
    for (File f : files) {
      String name = f.getName();
      if (name.endsWith(".pack")) {
        packs.add(name.substring(0, name.length() - 5));
      }
    }

    for (File f : files) {
      String name = f.getName();
      if (name.endsWith(".idx")) {
        if (!packs.contains(name.substring(0, name.length() - 4)))
          FileUtil.delete(f);
      }
    }
  }
}<|MERGE_RESOLUTION|>--- conflicted
+++ resolved
@@ -151,8 +151,7 @@
 
   private void initGitRepository() throws VcsException {
     if (!new File(myTargetDirectory, ".git").exists()) {
-<<<<<<< HEAD
-      initDirectory();
+      initDirectory(false);
     } else {
       try {
         configureRemoteUrl(new File(myTargetDirectory, ".git"));
@@ -160,25 +159,7 @@
         configureSparseCheckout();
       } catch (Exception e) {
         LOG.warn("Do clean checkout due to errors while configure use of local mirrors", e);
-        initDirectory();
-=======
-      initDirectory(false);
-      firstFetch = true;
-    } else {
-      String remoteUrl = getRemoteUrl();
-      if (!remoteUrl.equals(myRoot.getRepositoryFetchURL().toString())) {
         initDirectory(true);
-        firstFetch = true;
-      } else {
-        try {
-          setupExistingRepository();
-          configureSparseCheckout();
-        } catch (Exception e) {
-          LOG.warn("Do clean checkout due to errors while configure use of local mirrors", e);
-          initDirectory(true);
-          firstFetch = true;
-        }
->>>>>>> 70e8fafd
       }
     }
     removeOrphanedIdxFiles(new File(myTargetDirectory, ".git"));
@@ -752,15 +733,6 @@
    *
    * @throws VcsException if there are problems with initializing the directory
    */
-<<<<<<< HEAD
-  private void initDirectory() throws VcsException {
-    BuildDirectoryCleanerCallback c = new BuildDirectoryCleanerCallback(myLogger, LOG);
-    myDirectoryCleaner.cleanFolder(myTargetDirectory, c);
-    //noinspection ResultOfMethodCallIgnored
-    myTargetDirectory.mkdirs();
-    if (c.isHasErrors()) {
-      throw new VcsException("Unable to clean directory " + myTargetDirectory + " for VCS root " + myRoot.getName());
-=======
   private void initDirectory(boolean removeTargetDir) throws VcsException {
     if (removeTargetDir) {
       BuildDirectoryCleanerCallback c = new BuildDirectoryCleanerCallback(myLogger, LOG);
@@ -769,7 +741,6 @@
       if (c.isHasErrors()) {
         throw new VcsException("Unable to clean directory " + myTargetDirectory + " for VCS root " + myRoot.getName());
       }
->>>>>>> 70e8fafd
     }
 
     myTargetDirectory.mkdirs();
