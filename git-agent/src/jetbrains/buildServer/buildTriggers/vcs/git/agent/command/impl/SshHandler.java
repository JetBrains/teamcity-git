--- conflicted
+++ resolved
@@ -17,28 +17,23 @@
 package jetbrains.buildServer.buildTriggers.vcs.git.agent.command.impl;
 
 import jetbrains.buildServer.buildTriggers.vcs.git.AuthSettings;
-<<<<<<< HEAD
 import jetbrains.buildServer.buildTriggers.vcs.git.AuthenticationMethod;
+import jetbrains.buildServer.buildTriggers.vcs.git.agent.GitCommandLine;
 import jetbrains.buildServer.ssh.TeamCitySshKey;
 import jetbrains.buildServer.ssh.VcsRootSshKeyManager;
 import jetbrains.buildServer.util.FileUtil;
 import jetbrains.buildServer.vcs.VcsException;
+import jetbrains.buildServer.vcs.VcsRoot;
+import org.jetbrains.annotations.NotNull;
 import org.jetbrains.annotations.Nullable;
-=======
-import jetbrains.buildServer.buildTriggers.vcs.git.agent.GitCommandLine;
-import jetbrains.buildServer.vcs.VcsException;
-import org.jetbrains.annotations.NotNull;
->>>>>>> c34dbdb9
 import org.jetbrains.git4idea.ssh.GitSSHHandler;
 import org.jetbrains.git4idea.ssh.GitSSHService;
 
 import java.io.File;
 import java.io.IOException;
-<<<<<<< HEAD
-import java.util.*;
-=======
+import java.util.ArrayList;
+import java.util.List;
 import java.util.Vector;
->>>>>>> c34dbdb9
 
 /**
  * SSH handler implementation
@@ -53,7 +48,6 @@
    */
   private final GitSSHService mySsh;
   private final AuthSettings myAuthSettings;
-  private final VcsRootSshKeyManager mySshKeyManager;
   private final List<File> myFilesToClean = new ArrayList<File>();
 
   /**
@@ -64,48 +58,36 @@
    * @param cmd the command line to register with
    * @throws VcsException if there is a problem with registering the handler
    */
-<<<<<<< HEAD
-  public SshHandler(GitSSHService ssh,
+  public SshHandler(@NotNull GitSSHService ssh,
                     @Nullable VcsRootSshKeyManager sshKeyManager,
-                    AuthSettings authSettings,
-                    GeneralCommandLine cmd) throws VcsException {
-=======
-  public SshHandler(@NotNull GitSSHService ssh,
                     @NotNull AuthSettings authSettings,
                     @NotNull GitCommandLine cmd) throws VcsException {
->>>>>>> c34dbdb9
     mySsh = ssh;
-    mySshKeyManager = sshKeyManager;
     myAuthSettings = authSettings;
-<<<<<<< HEAD
-    Map<String, String> env = new HashMap<String, String>(System.getenv());
-    env.put(GitSSHHandler.SSH_PORT_ENV, Integer.toString(mySsh.getXmlRcpPort()));
-    if (myAuthSettings.isIgnoreKnownHosts()) {
-      env.put(GitSSHHandler.SSH_IGNORE_KNOWN_HOSTS_ENV, "true");
-    }
+    cmd.setPassParentEnvs(true);
+    cmd.addEnvParam(GitSSHHandler.SSH_PORT_ENV, Integer.toString(mySsh.getXmlRcpPort()));
+    if (myAuthSettings.isIgnoreKnownHosts())
+      cmd.addEnvParam(GitSSHHandler.SSH_IGNORE_KNOWN_HOSTS_ENV, "true");
     if (authSettings.getAuthMethod() == AuthenticationMethod.TEAMCITY_SSH_KEY) {
       String keyId = authSettings.getTeamCitySshKeyId();
-      if (keyId != null && mySshKeyManager != null) {
-        TeamCitySshKey key = mySshKeyManager.getKey(authSettings.getRoot());
-        if (key != null) {
-          try {
-            File privateKey = FileUtil.createTempFile("key", "");
-            myFilesToClean.add(privateKey);
-            FileUtil.writeFileAndReportErrors(privateKey, new String(key.getPrivateKey()));
-            env.put(GitSSHHandler.TEAMCITY_PRIVATE_KEY_PATH, privateKey.getCanonicalPath());
-            env.put(GitSSHHandler.TEAMCITY_PASSPHRASE, key.getPassphrase() != null ? key.getPassphrase() : "");
-          } catch (Exception e) {
-            throw new VcsException(e);
+      if (keyId != null && sshKeyManager != null) {
+        VcsRoot root = myAuthSettings.getRoot();
+        if (root != null) {
+          TeamCitySshKey key = sshKeyManager.getKey(root);
+          if (key != null) {
+            try {
+              File privateKey = FileUtil.createTempFile("key", "");
+              myFilesToClean.add(privateKey);
+              FileUtil.writeFileAndReportErrors(privateKey, new String(key.getPrivateKey()));
+              cmd.addEnvParam(GitSSHHandler.TEAMCITY_PRIVATE_KEY_PATH, privateKey.getCanonicalPath());
+              cmd.addEnvParam(GitSSHHandler.TEAMCITY_PASSPHRASE, key.getPassphrase() != null ? key.getPassphrase() : "");
+            } catch (Exception e) {
+              throw new VcsException(e);
+            }
           }
         }
       }
     }
-=======
-    cmd.setPassParentEnvs(true);
-    cmd.addEnvParam(GitSSHHandler.SSH_PORT_ENV, Integer.toString(mySsh.getXmlRcpPort()));
-    if (myAuthSettings.isIgnoreKnownHosts())
-      cmd.addEnvParam(GitSSHHandler.SSH_IGNORE_KNOWN_HOSTS_ENV, "true");
->>>>>>> c34dbdb9
     try {
       cmd.addEnvParam(GitSSHHandler.GIT_SSH_ENV, ssh.getScriptPath().toString());
     } catch (IOException e) {
