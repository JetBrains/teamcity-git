/*
 * Copyright 2000-2014 JetBrains s.r.o.
 *
 * Licensed under the Apache License, Version 2.0 (the "License");
 * you may not use this file except in compliance with the License.
 * You may obtain a copy of the License at
 *
 * http://www.apache.org/licenses/LICENSE-2.0
 *
 * Unless required by applicable law or agreed to in writing, software
 * distributed under the License is distributed on an "AS IS" BASIS,
 * WITHOUT WARRANTIES OR CONDITIONS OF ANY KIND, either express or implied.
 * See the License for the specific language governing permissions and
 * limitations under the License.
 */

package jetbrains.buildServer.buildTriggers.vcs.git.agent;

import com.intellij.execution.configurations.GeneralCommandLine;
import com.intellij.openapi.util.SystemInfo;
import com.intellij.openapi.util.io.FileUtil;
import jetbrains.buildServer.ExecResult;
import jetbrains.buildServer.LineAwareByteArrayOutputStream;
import jetbrains.buildServer.buildTriggers.vcs.git.AuthSettings;
import jetbrains.buildServer.buildTriggers.vcs.git.AuthenticationMethod;
import jetbrains.buildServer.buildTriggers.vcs.git.GitUtils;
import jetbrains.buildServer.buildTriggers.vcs.git.agent.command.ScriptGen;
import jetbrains.buildServer.buildTriggers.vcs.git.agent.command.impl.CommandUtil;
import jetbrains.buildServer.buildTriggers.vcs.git.agent.command.impl.GitCommandSettings;
import jetbrains.buildServer.buildTriggers.vcs.git.agent.command.impl.GitProgressListener;
import jetbrains.buildServer.buildTriggers.vcs.git.agent.command.impl.SshHandler;
import jetbrains.buildServer.ssh.VcsRootSshKeyManager;
import jetbrains.buildServer.vcs.VcsException;
import org.jetbrains.annotations.NotNull;
import org.jetbrains.annotations.Nullable;

import java.io.ByteArrayOutputStream;
import java.io.File;
import java.io.IOException;
import java.nio.charset.Charset;
import java.util.ArrayList;
import java.util.HashMap;
import java.util.List;
import java.util.Map;

public class GitCommandLine extends GeneralCommandLine {

  private final GitAgentSSHService mySsh;
  private final ScriptGen myScriptGen;
  private final List<Runnable> myPostActions = new ArrayList<Runnable>();
  private final File myTmpDir;
  private final boolean myDeleteTempFiles;
  private final GitProgressLogger myLogger;
  private final GitVersion myGitVersion;
  private File myWorkingDirectory;
  private boolean myRepeatOnEmptyOutput = false;
  private VcsRootSshKeyManager mySshKeyManager;
  private boolean myHasProgress = false;

  public GitCommandLine(@Nullable GitAgentSSHService ssh,
                        @NotNull ScriptGen scriptGen,
                        @NotNull File tmpDir,
                        boolean deleteTempFiles,
                        @NotNull GitProgressLogger logger,
                        @NotNull GitVersion gitVersion,
                        @NotNull Map<String, String> env) {
    mySsh = ssh;
    myScriptGen = scriptGen;
    myTmpDir = tmpDir;
    myDeleteTempFiles = deleteTempFiles;
    myLogger = logger;
    myGitVersion = gitVersion;
    setPassParentEnvs(true);
    setEnvParams(env);
  }

  public ExecResult run(@NotNull GitCommandSettings settings) throws VcsException {
    AuthSettings authSettings = settings.getAuthSettings();
    if (authSettings != null) {
      if (mySsh == null)
        throw new IllegalStateException("Ssh is not initialized");
      if (authSettings.getAuthMethod() == AuthenticationMethod.PASSWORD) {
        try {
          final File askPass = myScriptGen.generateAskPass(authSettings);
          String askPassPath = askPass.getAbsolutePath();
          if (askPassPath.contains(" ") && SystemInfo.isWindows) {
            askPassPath = GitUtils.getShortFileName(askPass);
          }
          getParametersList().addAt(0, "-c");
          getParametersList().addAt(1, "core.askpass=" + askPassPath);
<<<<<<< HEAD
          if (!getParametersList().getParametersString().contains("credential.helper")) {
=======
          if (!getParametersList().getParametersString().contains("credential.helper") && !myGitVersion.isLessThan(UpdaterImpl.EMPTY_CRED_HELPER)) {
>>>>>>> 3f48d6ef
            //disable credential.helper if it wasn't specified by us
            disableCredentialsHelper();
          }
          addPostAction(new Runnable() {
            public void run() {
              if (myDeleteTempFiles)
                FileUtil.delete(askPass);
            }
          });
          addEnvParam("GIT_ASKPASS", askPassPath);
        } catch (IOException e) {
          throw new VcsException(e);
        }
      }
      if (settings.isUseNativeSsh()) {
        return CommandUtil.runCommand(this, settings.getTimeout());
      } else {
        SshHandler h = new SshHandler(mySsh, mySshKeyManager, authSettings, this, myTmpDir);
        try {
          return CommandUtil.runCommand(this, settings.getTimeout());
        } finally {
          h.unregister();
        }
      }
    } else {
      return CommandUtil.runCommand(this, settings.getTimeout());
    }
  }


  /**
   * Disables credentials helper by specifying helper with no credentials
   */
  private void disableCredentialsHelper() throws VcsException {
    File credentialsHelper = null;
    try {
      final File credentialsHelperScript = myScriptGen.generateCredentialsHelper();
      credentialsHelper = credentialsHelperScript;
      String path = credentialsHelperScript.getCanonicalPath();
      if (path.contains(" ") && SystemInfo.isWindows) {
        path = GitUtils.getShortFileName(credentialsHelper);
      }
      getParametersList().addAt(0, "-c");
      getParametersList().addAt(1, "credential.helper=" + path);
      addPostAction(new Runnable() {
        @Override
        public void run() {
          FileUtil.delete(credentialsHelperScript);
        }
      });
    } catch (Exception e) {
      if (credentialsHelper != null)
        FileUtil.delete(credentialsHelper);
      throw new VcsException("Failed to disable credentials helper", e);
    }
  }


  @NotNull
  public GitVersion getGitVersion() {
    return myGitVersion;
  }

  public void addPostAction(@NotNull Runnable action) {
    myPostActions.add(action);
  }

  public List<Runnable> getPostActions() {
    return myPostActions;
  }

  @Override
  public void setWorkingDirectory(File workingDirectory) {
    myWorkingDirectory = workingDirectory;
    super.setWorkingDirectory(workingDirectory);
  }

  @Nullable
  public File getWorkingDirectory() {
    return myWorkingDirectory;
  }

  public GitCommandLine repeatOnEmptyOutput(boolean doRepeat) {
    myRepeatOnEmptyOutput = doRepeat;
    return this;
  }

  public boolean isRepeatOnEmptyOutput() {
    return myRepeatOnEmptyOutput;
  }

  public void setSshKeyManager(VcsRootSshKeyManager sshKeyManager) {
    mySshKeyManager = sshKeyManager;
  }

  public void addEnvParam(@NotNull String name, @NotNull String value) {
    Map<String, String> existing = getEnvParams();
    if (existing == null)
      existing = new HashMap<String, String>();
    Map<String, String> newParams = new HashMap<String, String>(existing);
    newParams.put(name, value);
    setEnvParams(newParams);
  }

  @NotNull
  public GitProgressLogger getLogger() {
    return myLogger;
  }

  @NotNull
  public ByteArrayOutputStream createStderrBuffer() {
    LineAwareByteArrayOutputStream buffer = new LineAwareByteArrayOutputStream(Charset.forName("UTF-8"), new GitProgressListener(myLogger));
    buffer.setCREndsLine(true);
    return buffer;
  }

  public void logStart(@NotNull String msg) {
    if (myHasProgress) {
      myLogger.openBlock(msg);
    } else {
      myLogger.message(msg);
    }
  }

  public void logFinish(@NotNull String msg) {
    if (myHasProgress)
      myLogger.closeBlock(msg);
  }

  public void setHasProgress(final boolean hasProgress) {
    myHasProgress = hasProgress;
  }
}<|MERGE_RESOLUTION|>--- conflicted
+++ resolved
@@ -88,13 +88,10 @@
           }
           getParametersList().addAt(0, "-c");
           getParametersList().addAt(1, "core.askpass=" + askPassPath);
-<<<<<<< HEAD
-          if (!getParametersList().getParametersString().contains("credential.helper")) {
-=======
           if (!getParametersList().getParametersString().contains("credential.helper") && !myGitVersion.isLessThan(UpdaterImpl.EMPTY_CRED_HELPER)) {
->>>>>>> 3f48d6ef
             //disable credential.helper if it wasn't specified by us
-            disableCredentialsHelper();
+            getParametersList().addAt(2, "-c");
+            getParametersList().addAt(3, "credential.helper=");
           }
           addPostAction(new Runnable() {
             public void run() {
@@ -119,34 +116,6 @@
       }
     } else {
       return CommandUtil.runCommand(this, settings.getTimeout());
-    }
-  }
-
-
-  /**
-   * Disables credentials helper by specifying helper with no credentials
-   */
-  private void disableCredentialsHelper() throws VcsException {
-    File credentialsHelper = null;
-    try {
-      final File credentialsHelperScript = myScriptGen.generateCredentialsHelper();
-      credentialsHelper = credentialsHelperScript;
-      String path = credentialsHelperScript.getCanonicalPath();
-      if (path.contains(" ") && SystemInfo.isWindows) {
-        path = GitUtils.getShortFileName(credentialsHelper);
-      }
-      getParametersList().addAt(0, "-c");
-      getParametersList().addAt(1, "credential.helper=" + path);
-      addPostAction(new Runnable() {
-        @Override
-        public void run() {
-          FileUtil.delete(credentialsHelperScript);
-        }
-      });
-    } catch (Exception e) {
-      if (credentialsHelper != null)
-        FileUtil.delete(credentialsHelper);
-      throw new VcsException("Failed to disable credentials helper", e);
     }
   }
 
