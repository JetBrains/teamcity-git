--- conflicted
+++ resolved
@@ -374,54 +374,7 @@
     // check the case with broken commit
     String missing = GitUtils.makeVersion(GitUtils.versionRevision(CUD1_VERSION).replace('0', 'f'), GitUtils.versionTime(CUD1_VERSION));
     final List<ModificationData> mms2 = support.collectChanges(root, missing, MERGE_VERSION, new CheckoutRules(""));
-<<<<<<< HEAD
     assertEquals(3, mms2.size());
-=======
-    assertEquals(4, mms2.size());
-    ModificationData mb3 = mms2.get(3);
-    assertEquals(GitServerUtil.SYSTEM_USER, mb3.getUserName());
-    assertEquals(0, mb3.getChanges().size());
-  }
-
-  /**
-   * Test collecting build changes respects checkout rules
-   *    master
-   *      o 2c7e90053e0f7a5dd25ea2a16ef8909ba71826f6 (merge commit with no changed files)
-   *     /|
-   *    / |
-   *   o 2494559261ab85e92b1780860b34f876b5e6bce6 (commit from other branch) changes file readme.txt (not in dir/)
-   *      |
-   *      |
-   *      o 3b9fbfbb43e7edfad018b482e15e7f93cca4e69f (no changes in dir/)
-   */
-  @Test
-  public void test_merge_commit_without_interesting_changes_can_be_ignored() throws Exception {
-    GitVcsSupport support = getSupport();
-    VcsRoot root = getRoot("master");
-    final List<ModificationData> mds = support.collectChanges(root,
-                                                              GitUtils
-                                                                .makeVersion("3b9fbfbb43e7edfad018b482e15e7f93cca4e69f", 1283497225000L),
-                                                              GitUtils
-                                                                .makeVersion("2c7e90053e0f7a5dd25ea2a16ef8909ba71826f6", 1286183770000L),
-                                                              new CheckoutRules("+:dir=>."));
-    //we can ignore checkout rules during collecting changes, TeamCity will apply them later,
-    //but we should not set canBeIgnored = false for modifications, otherwise TeamCity won't exclude them
-    for (ModificationData md : mds) {
-      assertTrue(md.isCanBeIgnored());
-    }
-  }
-
-  @Test
-  public void merge_commit_with_interesting_changes_cannot_be_ignored() throws Exception {
-    GitVcsSupport support = getSupport();
-    VcsRoot root = getRoot("master");
-    final List<ModificationData> mds = support.collectChanges(root,
-                                                              GitUtils.makeVersion("2c7e90053e0f7a5dd25ea2a16ef8909ba71826f6", 1289483376000L),
-                                                              GitUtils.makeVersion("465ad9f630e451b9f2b782ffb09804c6a98c4bb9", 1289483394000L),
-                                                              new CheckoutRules("+:dir=>."));
-    ModificationData mergeCommit = mds.get(0);
-    assertFalse(mergeCommit.isCanBeIgnored());
->>>>>>> 638e5415
   }
 
   /**
