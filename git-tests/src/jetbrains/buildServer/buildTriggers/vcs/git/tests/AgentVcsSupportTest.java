--- conflicted
+++ resolved
@@ -16,11 +16,8 @@
 
 package jetbrains.buildServer.buildTriggers.vcs.git.tests;
 
-<<<<<<< HEAD
+import com.intellij.execution.configurations.GeneralCommandLine;
 import com.intellij.openapi.diagnostic.Logger;
-=======
-import com.intellij.execution.configurations.GeneralCommandLine;
->>>>>>> d09791dc
 import com.intellij.openapi.util.io.FileUtil;
 import jetbrains.buildServer.TempFiles;
 import jetbrains.buildServer.XmlRpcHandlerManager;
@@ -29,12 +26,9 @@
 import jetbrains.buildServer.buildTriggers.vcs.git.Constants;
 import jetbrains.buildServer.buildTriggers.vcs.git.*;
 import jetbrains.buildServer.buildTriggers.vcs.git.agent.*;
-<<<<<<< HEAD
 import jetbrains.buildServer.buildTriggers.vcs.git.agent.PluginConfigImpl;
+import jetbrains.buildServer.buildTriggers.vcs.git.agent.command.impl.CommandUtil;
 import jetbrains.buildServer.log.Log4jFactory;
-=======
-import jetbrains.buildServer.buildTriggers.vcs.git.agent.command.BaseCommand;
->>>>>>> d09791dc
 import jetbrains.buildServer.vcs.CheckoutRules;
 import jetbrains.buildServer.vcs.impl.VcsRootImpl;
 import org.eclipse.jgit.api.Git;
@@ -63,11 +57,7 @@
 import static com.intellij.openapi.util.io.FileUtil.copyDir;
 import static com.intellij.openapi.util.io.FileUtil.delete;
 import static jetbrains.buildServer.buildTriggers.vcs.git.tests.GitTestUtil.dataFile;
-<<<<<<< HEAD
-import static jetbrains.buildServer.util.FileUtil.writeFile;
 import static org.testng.AssertJUnit.*;
-=======
->>>>>>> d09791dc
 
 /**
  * @author dmitry.neverov
@@ -263,10 +253,8 @@
   public void old_cloned_repository_should_use_local_mirror() throws Exception {
     AgentRunningBuild buildBeforeUsingMirrors = createRunningBuild(false);
     myVcsSupport.updateSources(myRoot, CheckoutRules.DEFAULT, GitVcsSupportTest.VERSION_TEST_HEAD, myCheckoutDir, buildBeforeUsingMirrors, false);
-
     AgentRunningBuild buildWithMirrorsEnabled = createRunningBuild(true);
     myVcsSupport.updateSources(myRoot, CheckoutRules.DEFAULT, GitVcsSupportTest.VERSION_TEST_HEAD, myCheckoutDir, buildWithMirrorsEnabled, false);
-
     MirrorManager mirrorManager = new MirrorManagerImpl(myConfigFactory.createConfig(buildWithMirrorsEnabled, myRoot), new HashCalculatorImpl());
     Settings settings = new Settings(mirrorManager, myRoot);
     String localMirrorUrl = new URIish(settings.getRepositoryDir().toURI().toASCIIString()).toString();
@@ -426,7 +414,6 @@
     myVcsSupport.updateSources(masterRoot, new CheckoutRules(""), "d47dda159b27b9a8c4cee4ce98e4435eb5b17168@1303829462000", myCheckoutDir, build, false);
   }
 
-<<<<<<< HEAD
 
   @Test
   public void test_shallow_clone() throws Exception {
@@ -435,7 +422,9 @@
       put(PluginConfigImpl.USE_SHALLOW_CLONE, "true");
     }});
     myVcsSupport.updateSources(myRoot, CheckoutRules.DEFAULT, GitVcsSupportTest.VERSION_TEST_HEAD, myCheckoutDir, build, false);
-=======
+  }
+
+
   //TW-20165
   public void push_with_local_mirrors_should_go_to_original_repository() throws Exception {
     AgentRunningBuild build = createRunningBuild(true);
@@ -448,12 +437,12 @@
     Git git = new Git(r);
     git.add().addFilepattern("file").call();
     RevCommit commitDuringTheBuild = git.commit().setMessage("Commit during the build").call();
-    new PushCommand(getGitPath(), myCheckoutDir.getAbsolutePath()).run();//push using native git, seems like jgit doesn't respect url.insteadOf settings
+    new PushCommand().run(getGitPath(), myCheckoutDir.getAbsolutePath());//push using native git, seems like jgit doesn't respect url.insteadOf settings
 
     Repository remote = new RepositoryBuilder().setGitDir(myMainRepo).build();
     assertTrue("Push didn't go to the remote repository", remote.hasObject(commitDuringTheBuild));
->>>>>>> d09791dc
-  }
+  }
+
 
 
   private VcsRootImpl createRoot(final File remote, final String branch) throws IOException {
@@ -572,21 +561,21 @@
   }
 
 
-<<<<<<< HEAD
   private class GitPluginDescriptor implements PluginDescriptor {
     @NotNull
     public File getPluginRoot() {
       return new File("jetbrains.git");
-=======
-  private class PushCommand extends BaseCommand {
-    private PushCommand(String gitPath, String workDirectory) {
-      super(gitPath, workDirectory);
     }
-    void run() throws Exception {
-      GeneralCommandLine cmd = createCommandLine();
+  }
+
+
+  private class PushCommand {
+    void run(String gitPath, String workDirectory) throws Exception {
+      GeneralCommandLine cmd = new GeneralCommandLine();
+      cmd.setExePath(gitPath);
+      cmd.setWorkDirectory(workDirectory);
       cmd.addParameters("push", "origin", "master");
-      runCommand(cmd);
->>>>>>> d09791dc
+      CommandUtil.runCommand(cmd);
     }
   }
 }