/*
 * Copyright 2000-2012 JetBrains s.r.o.
 *
 * Licensed under the Apache License, Version 2.0 (the "License");
 * you may not use this file except in compliance with the License.
 * You may obtain a copy of the License at
 *
 * http://www.apache.org/licenses/LICENSE-2.0
 *
 * Unless required by applicable law or agreed to in writing, software
 * distributed under the License is distributed on an "AS IS" BASIS,
 * WITHOUT WARRANTIES OR CONDITIONS OF ANY KIND, either express or implied.
 * See the License for the specific language governing permissions and
 * limitations under the License.
 */

package jetbrains.buildServer.buildTriggers.vcs.git.tests;

import jetbrains.buildServer.TempFiles;
import jetbrains.buildServer.buildTriggers.vcs.git.*;
import jetbrains.buildServer.buildTriggers.vcs.git.submodules.*;
import jetbrains.buildServer.serverSide.ServerPaths;
import jetbrains.buildServer.util.cache.ResetCacheHandler;
import jetbrains.buildServer.util.cache.ResetCacheRegister;
import jetbrains.buildServer.vcs.VcsException;
import org.eclipse.jgit.lib.BlobBasedConfig;
import org.eclipse.jgit.lib.ObjectId;
import org.eclipse.jgit.lib.Repository;
import org.eclipse.jgit.lib.RepositoryBuilder;
import org.eclipse.jgit.revwalk.RevCommit;
import org.eclipse.jgit.revwalk.RevWalk;
import org.eclipse.jgit.storage.file.FileBasedConfig;
import org.eclipse.jgit.treewalk.TreeWalk;
import org.eclipse.jgit.treewalk.filter.TreeFilter;
import org.eclipse.jgit.util.FS;
import org.jmock.Expectations;
import org.jmock.Mockery;
import org.testng.annotations.AfterMethod;
import org.testng.annotations.BeforeMethod;
import org.testng.annotations.Test;

import java.io.File;
import java.io.IOException;
import java.net.URISyntaxException;

import static jetbrains.buildServer.buildTriggers.vcs.git.submodules.SubmoduleAwareTreeIteratorFactory.create;
import static jetbrains.buildServer.buildTriggers.vcs.git.tests.GitSupportBuilder.gitSupport;
import static jetbrains.buildServer.buildTriggers.vcs.git.tests.GitTestUtil.dataFile;
import static org.testng.Assert.*;

/**
 * The test for submodule utilities
 */
public class SubmoduleTest {

  private static TempFiles myTempFiles = new TempFiles();
  private GitVcsSupport myGitSupport;

  @BeforeMethod
  public void setUp() throws IOException {
<<<<<<< HEAD
    File teamcitySystemDir = myTempFiles.createTempDir();
    myServerPaths = new ServerPaths(teamcitySystemDir.getAbsolutePath(), teamcitySystemDir.getAbsolutePath(), teamcitySystemDir.getAbsolutePath());
    myGitSupport = gitSupport().withServerPaths(myServerPaths).build();
=======
    File dotBuildServer = myTempFiles.createTempDir();
    ServerPaths serverPaths = new ServerPaths(dotBuildServer.getAbsolutePath());
    myGitSupport = gitSupport().withServerPaths(serverPaths).build();
>>>>>>> e3743d2e
  }

  @AfterMethod
  public void tearDown() {
    myTempFiles.cleanup();
  }


  /**
   * Test loading mapping for submodules
   *
   * @throws IOException if there is IO problem
   */
  @Test
  public void testSubmoduleMapping() throws Exception {
    File masterRep = dataFile("repo.git");
    Repository r = new RepositoryBuilder().setGitDir(masterRep).build();
    try {
      SubmodulesConfig s = new SubmodulesConfig(r.getConfig(), new BlobBasedConfig(null, r, r.resolve(
        GitUtils.versionRevision(GitVcsSupportTest.SUBMODULE_ADDED_VERSION)), ".gitmodules"));
      assertTrue(s.isSubmodulePrefix(""));
      assertFalse(s.isSubmodulePrefix("submodule"));
      Submodule m = s.findSubmodule("submodule");
      assertEquals(m.getName(), "submodule");
      assertEquals(m.getPath(), "submodule");
      assertEquals(m.getUrl(), "../submodule.git");
    } finally {
      r.close();
    }
  }

  /**
   * Test loading mapping for submodules
   *
   * @throws IOException if there is IO problem
   */
  @Test
  public void testSubmoduleMultiEntryMapping() throws Exception {
    File masterRep = dataFile("repo.git");
    File submodulesFile = dataFile("content", "dotgitmodules");
    Repository r = new RepositoryBuilder().setGitDir(masterRep).build();
    try {
      FileBasedConfig config = new FileBasedConfig(null, submodulesFile, FS.DETECTED);
      config.load();
      SubmodulesConfig s = new SubmodulesConfig(r.getConfig(), config);
      assertTrue(s.isSubmodulePrefix(""));
      assertFalse(s.isSubmodulePrefix("c/"));
      Submodule m = s.findSubmodule("b");
      assertEquals(m.getName(), "b");
      assertEquals(m.getPath(), "b");
      assertEquals(m.getUrl(), "git@gitrep:/git/b.git");
      m = s.findSubmodule("c/D");
      assertEquals(m.getName(), "c/D");
      assertEquals(m.getPath(), "c/D");
      assertEquals(m.getUrl(), "git@gitrep:/git/d.git");
    } finally {
      r.close();
    }
  }

  /**
   * Test tree walk over submodules
   *
   * @throws IOException in case of test failure
   */
  @Test
  public void testSubmoduleTreeWalk() throws IOException {
    File masterRep = dataFile("repo.git");
    Repository rm = new RepositoryBuilder().setGitDir(masterRep).build();
    try {
      File submoduleRep = dataFile("submodule.git");
      final Repository rs = new RepositoryBuilder().setGitDir(submoduleRep).build();
      RevWalk revWalk = new RevWalk(rm);
      try {
        final RevCommit submoduleTxtAdded = revWalk.parseCommit(
          ObjectId.fromString(GitUtils.versionRevision(GitVcsSupportTest.SUBMODULE_TXT_ADDED_VERSION)));
        final RevCommit submoduleModified = revWalk.parseCommit(
          ObjectId.fromString(GitUtils.versionRevision(GitVcsSupportTest.SUBMODULE_MODIFIED_VERSION)));
        final RevCommit submoduleAdded = revWalk.parseCommit(
          ObjectId.fromString(GitUtils.versionRevision(GitVcsSupportTest.SUBMODULE_ADDED_VERSION)));
        final RevCommit beforeSubmoduleAdded = revWalk.parseCommit(
          ObjectId.fromString(GitUtils.versionRevision(GitVcsSupportTest.BEFORE_SUBMODULE_ADDED_VERSION)));
        SubmoduleResolver r = new MySubmoduleResolver(myGitSupport, rm, submoduleAdded, rs);
        TreeWalk tw = new TreeWalk(rm);
        tw.setRecursive(true);
        tw.reset();
        tw.addTree(create(rm, beforeSubmoduleAdded, r, "", "", SubmodulesCheckoutPolicy.CHECKOUT, true));
        tw.addTree(create(rm, submoduleAdded, r, "", "", SubmodulesCheckoutPolicy.CHECKOUT, true));
        tw.setFilter(TreeFilter.ANY_DIFF);
        checkElement(tw, ".gitmodules");
        assertSame(tw.getTree(1, SubmoduleAwareTreeIterator.class).getRepository(), rm);
        checkElement(tw, "submodule/file.txt");
        assertSame(tw.getTree(1, SubmoduleAwareTreeIterator.class).getRepository(), rs);
        assertFalse(tw.next());
        tw.reset();
        tw.addTree(create(rm, submoduleModified, r, "", "", SubmodulesCheckoutPolicy.CHECKOUT, true));
        tw.addTree(create(rm, submoduleTxtAdded, r, "", "", SubmodulesCheckoutPolicy.CHECKOUT, true));
        tw.setFilter(TreeFilter.ANY_DIFF);
        checkElement(tw, "submodule.txt");
        assertSame(tw.getTree(1, SubmoduleAwareTreeIterator.class).getRepository(), rm);
        checkElement(tw, "submodule/new file.txt");
        assertSame(tw.getTree(0, SubmoduleAwareTreeIterator.class).getRepository(), rs);
        assertFalse(tw.next());
      } finally {
        rs.close();
      }
    } finally {
      rm.close();
    }
  }

  /**
   * Check element in TreeWalk
   *
   * @param tw   the tree walk
   * @param path the path that should be in the tree walk
   * @throws IOException in case of IO problem
   */
  private void checkElement(TreeWalk tw, final String path) throws IOException {
    assertTrue(tw.next());
    assertEquals(tw.getPathString(), path);
  }

  /**
   * Test byte ranges
   */
  @Test
  public void testByteRanges() {
    ByteRange r = new ByteRange(new byte[0], 0, 0);
    assertEquals(r.hashCode(), 0);
    assertEquals(r, r);
    byte[] b3 = new byte[]{1, 2, 3};
    ByteRange r1 = new ByteRange(b3, 0, 3);
    ByteRange r2 = new ByteRange(b3, 0, 3);
    assertFalse(r1.hashCode() == 0);
    assertEquals(r1, r2);
    assertFalse(r1.equals(r));
  }

  /**
   * Submodule resolver used in the tests
   */
  private static class MySubmoduleResolver extends SubmoduleResolver {
    /**
     * The referenced repository
     */
    private final Repository myReferencedRepository;
    private final GitVcsSupport myGitSupport;
    private final Repository myDb;

    public MySubmoduleResolver(GitVcsSupport gitSupport, Repository db, RevCommit commit, Repository referencedRepository) {
      super(gitSupport, db, commit);
      this.myReferencedRepository = referencedRepository;
      myGitSupport = gitSupport;
      myDb = db;
    }

    protected Repository resolveRepository(String path, String url) {
      return myReferencedRepository;
    }

    @Override
    protected void fetch(Repository r, String submodulePath, String submoduleUrl) throws VcsException, URISyntaxException, IOException {
      //do nothing, it was already fetched
    }

    @Override
    public SubmoduleResolver getSubResolver(RevCommit commit, String path) {
      return new SubmoduleResolver(myGitSupport, myReferencedRepository, commit) {
        protected Repository resolveRepository(String path, String url) throws IOException {
          throw new IOException("Repository not found");
        }
        @Override
        protected void fetch(Repository r, String submodulePath, String submoduleUrl) throws VcsException, URISyntaxException, IOException {
          throw new UnsupportedOperationException("");
        }
        public SubmoduleResolver getSubResolver(RevCommit commit, String path) {
          throw new RuntimeException("There are no submodules");
        }
      };
    }
  }
}<|MERGE_RESOLUTION|>--- conflicted
+++ resolved
@@ -58,15 +58,9 @@
 
   @BeforeMethod
   public void setUp() throws IOException {
-<<<<<<< HEAD
-    File teamcitySystemDir = myTempFiles.createTempDir();
-    myServerPaths = new ServerPaths(teamcitySystemDir.getAbsolutePath(), teamcitySystemDir.getAbsolutePath(), teamcitySystemDir.getAbsolutePath());
-    myGitSupport = gitSupport().withServerPaths(myServerPaths).build();
-=======
     File dotBuildServer = myTempFiles.createTempDir();
     ServerPaths serverPaths = new ServerPaths(dotBuildServer.getAbsolutePath());
     myGitSupport = gitSupport().withServerPaths(serverPaths).build();
->>>>>>> e3743d2e
   }
 
   @AfterMethod
