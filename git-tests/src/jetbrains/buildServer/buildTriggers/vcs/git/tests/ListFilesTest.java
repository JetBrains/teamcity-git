/*
 * Copyright 2000-2012 JetBrains s.r.o.
 *
 * Licensed under the Apache License, Version 2.0 (the "License");
 * you may not use this file except in compliance with the License.
 * You may obtain a copy of the License at
 *
 * http://www.apache.org/licenses/LICENSE-2.0
 *
 * Unless required by applicable law or agreed to in writing, software
 * distributed under the License is distributed on an "AS IS" BASIS,
 * WITHOUT WARRANTIES OR CONDITIONS OF ANY KIND, either express or implied.
 * See the License for the specific language governing permissions and
 * limitations under the License.
 */

package jetbrains.buildServer.buildTriggers.vcs.git.tests;

import com.intellij.openapi.diagnostic.Logger;
import jetbrains.buildServer.TempFiles;
import jetbrains.buildServer.buildTriggers.vcs.git.*;
import jetbrains.buildServer.log.Log4jFactory;
import jetbrains.buildServer.serverSide.ServerPaths;
import jetbrains.buildServer.util.FileUtil;
import jetbrains.buildServer.util.cache.ResetCacheHandler;
import jetbrains.buildServer.util.cache.ResetCacheRegister;
import jetbrains.buildServer.vcs.*;
import org.hamcrest.Description;
import org.hamcrest.TypeSafeMatcher;
import org.jetbrains.annotations.NotNull;
import org.jmock.Expectations;
import org.jmock.Mockery;
import org.testng.annotations.AfterMethod;
import org.testng.annotations.BeforeMethod;
import org.testng.annotations.Test;

import java.io.File;
import java.util.Collection;

import static jetbrains.buildServer.buildTriggers.vcs.git.tests.GitSupportBuilder.gitSupport;
import static jetbrains.buildServer.buildTriggers.vcs.git.tests.GitTestUtil.dataFile;
import static jetbrains.buildServer.buildTriggers.vcs.git.tests.ListFilesTest.VcsFileDataMatcher.vcsDir;
import static jetbrains.buildServer.buildTriggers.vcs.git.tests.ListFilesTest.VcsFileDataMatcher.vcsFile;
import static jetbrains.buildServer.buildTriggers.vcs.git.tests.VcsRootBuilder.vcsRoot;
import static org.hamcrest.MatcherAssert.assertThat;
import static org.hamcrest.collection.IsCollectionContaining.hasItems;
import static org.testng.AssertJUnit.assertTrue;

/**
 * @author dmitry.neverov
 */
@Test
public class ListFilesTest {

  static {
    Logger.setFactory(new Log4jFactory());
  }

  private TempFiles myTempFiles;
  private GitVcsSupport myGit;
  private VcsRoot myRoot;

  @BeforeMethod
  public void setUp() throws Exception {
    myTempFiles = new TempFiles();
<<<<<<< HEAD
    ServerPaths serverPaths = new ServerPaths(myTempFiles.createTempDir().getAbsolutePath());
    myGit = gitSupport().withServerPaths(serverPaths).build();
=======
    myGit = gitSupport().withServerPaths(new ServerPaths(myTempFiles.createTempDir().getAbsolutePath())).build();
>>>>>>> e3743d2e
    File remoteRepositoryDir = new File(myTempFiles.createTempDir(), "repo.git");
    FileUtil.copyDir(dataFile("repo.git"), remoteRepositoryDir);
    myRoot = vcsRoot().withFetchUrl(remoteRepositoryDir.getAbsolutePath()).withBranch("patch-tests").build();
  }

  @AfterMethod
  public void tearDown() throws Exception {
    myTempFiles.cleanup();
  }


  public void list_files_in_existing_dir() throws Exception {
    ListDirectChildrenPolicy policy = getListFilesPolicy();
    Collection<VcsFileData> files = policy.listFiles(myRoot, "");
    assertThat(files, hasItems(vcsDir("dir1"),
                               vcsDir("dir with space"),
                               vcsDir("submodule"),
                               vcsFile("file_in_branch.txt"),
                               vcsFile(".gitmodules"),
                               vcsFile("submodule.txt")));
    files = policy.listFiles(myRoot, "dir1");
    assertThat(files, hasItems(vcsDir("subdir"),
                               vcsFile("file1.txt"),
                               vcsFile("file3.txt")));
    files = policy.listFiles(myRoot, "dir with space");
    assertThat(files, hasItems(vcsFile("file with space.txt")));
  }


  @Test(expectedExceptions = VcsFileNotFoundException.class)
  public void list_files_not_existing_dir() throws VcsException {
    ListDirectChildrenPolicy policy = getListFilesPolicy();
    policy.listFiles(myRoot, "not/existing/dir");
  }


  public void list_submodule_as_empty_dir() throws VcsException {
    ListDirectChildrenPolicy policy = getListFilesPolicy();
    assertTrue(policy.listFiles(myRoot, "submodule").isEmpty());
  }


  public void list_files_in_dir_which_contains_only_dirs() throws Exception {
    ListDirectChildrenPolicy policy = getListFilesPolicy();
    Collection<VcsFileData> files = policy.listFiles(myRoot, "dir/subdir");
    assertThat(files, hasItems(vcsDir("b"), vcsDir("c"), vcsDir("d")));
  }


  @NotNull
  private ListDirectChildrenPolicy getListFilesPolicy() {
    ListDirectChildrenPolicy policy = (ListDirectChildrenPolicy) myGit.getListFilesPolicy();
    assert policy != null;
    return policy;
  }

  static class VcsFileDataMatcher extends TypeSafeMatcher<VcsFileData> {

    private final String myName;
    private final boolean myDirectory;

    VcsFileDataMatcher(@NotNull String name, boolean directory) {
      myName = name;
      myDirectory = directory;
    }

    @NotNull
    static VcsFileDataMatcher vcsFile(@NotNull String name) {
      return new VcsFileDataMatcher(name, false);
    }

    @NotNull
    static VcsFileDataMatcher vcsDir(@NotNull String name) {
      return new VcsFileDataMatcher(name, true);
    }

    @Override
    public boolean matchesSafely(VcsFileData file) {
      return myName.equals(file.getName()) &&
             myDirectory == file.isDirectory();
    }

    public void describeTo(Description description) {
      description.appendText(myDirectory ? "dir" : "file").appendText(" with name ").appendValue(myName);
    }
  }
}<|MERGE_RESOLUTION|>--- conflicted
+++ resolved
@@ -63,12 +63,7 @@
   @BeforeMethod
   public void setUp() throws Exception {
     myTempFiles = new TempFiles();
-<<<<<<< HEAD
-    ServerPaths serverPaths = new ServerPaths(myTempFiles.createTempDir().getAbsolutePath());
-    myGit = gitSupport().withServerPaths(serverPaths).build();
-=======
     myGit = gitSupport().withServerPaths(new ServerPaths(myTempFiles.createTempDir().getAbsolutePath())).build();
->>>>>>> e3743d2e
     File remoteRepositoryDir = new File(myTempFiles.createTempDir(), "repo.git");
     FileUtil.copyDir(dataFile("repo.git"), remoteRepositoryDir);
     myRoot = vcsRoot().withFetchUrl(remoteRepositoryDir.getAbsolutePath()).withBranch("patch-tests").build();
