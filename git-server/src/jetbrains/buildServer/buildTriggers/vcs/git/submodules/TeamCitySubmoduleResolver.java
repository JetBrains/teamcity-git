/*
 * Copyright 2000-2012 JetBrains s.r.o.
 *
 * Licensed under the Apache License, Version 2.0 (the "License");
 * you may not use this file except in compliance with the License.
 * You may obtain a copy of the License at
 *
 * http://www.apache.org/licenses/LICENSE-2.0
 *
 * Unless required by applicable law or agreed to in writing, software
 * distributed under the License is distributed on an "AS IS" BASIS,
 * WITHOUT WARRANTIES OR CONDITIONS OF ANY KIND, either express or implied.
 * See the License for the specific language governing permissions and
 * limitations under the License.
 */

package jetbrains.buildServer.buildTriggers.vcs.git.submodules;

import com.intellij.openapi.diagnostic.Logger;
import jetbrains.buildServer.buildTriggers.vcs.git.CommitLoader;
import jetbrains.buildServer.buildTriggers.vcs.git.GitUtils;
import jetbrains.buildServer.buildTriggers.vcs.git.OperationContext;
import jetbrains.buildServer.vcs.VcsException;
import org.eclipse.jgit.lib.Repository;
import org.eclipse.jgit.revwalk.RevCommit;
import org.eclipse.jgit.transport.RefSpec;
import org.eclipse.jgit.transport.URIish;
import org.jetbrains.annotations.NotNull;

import java.io.IOException;
import java.net.URISyntaxException;
import java.util.Arrays;

/**
 * The resolver for submodules that uses TeamCity repository mapping.
 */
public class TeamCitySubmoduleResolver extends SubmoduleResolver {

  private static Logger LOG = Logger.getInstance(TeamCitySubmoduleResolver.class.getName());
  /**
   * Path from the root of the first repository.
   * For root repository = "".
   * For submodule repository = path of submodule.
   * For sub-submodules = path of submodule/path of sub-submodule in submodule repository.
   */
  private final String myPathFromRoot;
  private final OperationContext myContext;

  public TeamCitySubmoduleResolver(@NotNull CommitLoader commitLoader,
                                   @NotNull OperationContext context,
                                   @NotNull Repository db,
                                   @NotNull RevCommit commit) {
    this(commitLoader, context, db, commit, "");
  }


  private TeamCitySubmoduleResolver(@NotNull CommitLoader commitLoader,
                                    @NotNull OperationContext context,
                                    Repository db,
                                    RevCommit commit,
                                    String basePath) {
    super(context.getSupport(), commitLoader, db, commit);
    myContext = context;
    myPathFromRoot = basePath;
  }


  protected Repository resolveRepository(String path, String submoduleUrl) throws IOException, VcsException, URISyntaxException {
    LOG.debug("Resolve repository for URL: " + submoduleUrl);
    final URIish uri = resolveUrl(submoduleUrl);
    Repository r = myContext.getRepositoryFor(uri);
    LOG.debug("Repository dir for submodule " + submoduleUrl + " is " + r.getDirectory().getAbsolutePath());
    return r;
  }

  @Override
  protected void fetch(Repository r, String submodulePath, String submoduleUrl) throws VcsException, URISyntaxException, IOException {
    if (LOG.isDebugEnabled())
      LOG.debug("Fetching submodule " + submoduleUrl + " used at " + submodulePath + " for " + myContext.getGitRoot().debugInfo());
    URIish uri = resolveUrl(submoduleUrl);
<<<<<<< HEAD
    myCommitLoader.fetch(r, uri, Arrays.asList(new RefSpec("+refs/heads/*:refs/heads/*"), new RefSpec("+refs/tags/*:refs/tags/*")), myContext.getGitRoot().getAuthSettings());
=======
    myContext.fetchSubmodule(r, uri, Arrays.asList(new RefSpec("+refs/heads/*:refs/heads/*"), new RefSpec("+refs/tags/*:refs/tags/*")), myContext.getGitRoot().getAuthSettings());
>>>>>>> 702ff3f4
  }

  private boolean isRelative(String url) {
    return url.startsWith(".");
  }

  private URIish resolveUrl(String url) throws URISyntaxException {
    String uri = isRelative(url) ? resolveRelativeUrl(url) : url;
    return new URIish(uri);
  }

  private String resolveRelativeUrl(String relativeUrl) throws URISyntaxException {
    String baseUrl = getRepository().getConfig().getString("teamcity", null, "remote");
    URIish u = new URIish(baseUrl);
    String newPath = u.getPath();
    if (newPath.length() == 0) {
      newPath = relativeUrl;
    } else {
      newPath = GitUtils.normalizePath(newPath + '/' + relativeUrl);
    }
    return u.setPath(newPath).toPrivateString();
  }

  public SubmoduleResolver getSubResolver(RevCommit commit, String path) {
    Repository db = null;
    try {
      db = resolveRepository(path, getSubmoduleUrl(path));
    } catch (Exception e) {
      //exception means path does not contain submodule, use current repository
      db = getRepository();
    }
    return new TeamCitySubmoduleResolver(myCommitLoader, myContext, db, commit, fullPath(path));
  }

  /**
   * Get full path using from local path
   *
   * @param path the path to examine
   * @return the full including the base path
   */
  private String fullPath(String path) {
    return myPathFromRoot.length() == 0 ? path : myPathFromRoot + "/" + path;
  }
}<|MERGE_RESOLUTION|>--- conflicted
+++ resolved
@@ -78,11 +78,7 @@
     if (LOG.isDebugEnabled())
       LOG.debug("Fetching submodule " + submoduleUrl + " used at " + submodulePath + " for " + myContext.getGitRoot().debugInfo());
     URIish uri = resolveUrl(submoduleUrl);
-<<<<<<< HEAD
-    myCommitLoader.fetch(r, uri, Arrays.asList(new RefSpec("+refs/heads/*:refs/heads/*"), new RefSpec("+refs/tags/*:refs/tags/*")), myContext.getGitRoot().getAuthSettings());
-=======
     myContext.fetchSubmodule(r, uri, Arrays.asList(new RefSpec("+refs/heads/*:refs/heads/*"), new RefSpec("+refs/tags/*:refs/tags/*")), myContext.getGitRoot().getAuthSettings());
->>>>>>> 702ff3f4
   }
 
   private boolean isRelative(String url) {
