/*
 * Copyright 2000-2014 JetBrains s.r.o.
 *
 * Licensed under the Apache License, Version 2.0 (the "License");
 * you may not use this file except in compliance with the License.
 * You may obtain a copy of the License at
 *
 * http://www.apache.org/licenses/LICENSE-2.0
 *
 * Unless required by applicable law or agreed to in writing, software
 * distributed under the License is distributed on an "AS IS" BASIS,
 * WITHOUT WARRANTIES OR CONDITIONS OF ANY KIND, either express or implied.
 * See the License for the specific language governing permissions and
 * limitations under the License.
 */

package jetbrains.buildServer.buildTriggers.vcs.git;

import com.jcraft.jsch.Proxy;
import org.jetbrains.annotations.NotNull;
import org.jetbrains.annotations.Nullable;
import org.quartz.CronExpression;

import java.util.List;
import java.util.Map;

/**
 * @author dmitry.neverov
 */
public interface ServerPluginConfig extends PluginConfig {

  /**
   * @return streaming threshold in megabytes (ensures it is a positive number)
   */
  int getStreamFileThresholdMb();

  int getFetchTimeout();

  int getPushTimeoutSeconds();

  int getRepositoryStateTimeoutSeconds();

  int getPatchProcessIdleTimeoutSeconds();

  String getFetchProcessJavaPath();


  String getFetchProcessMaxMemory();

  String getGcProcessMaxMemory();

  @Nullable
  String getExplicitFetchProcessMaxMemory();


  boolean isSeparateProcessForFetch();

  boolean isSeparateProcessForPatch();

  boolean isRunNativeGC();

  boolean isRunJGitGC();


  int getNativeGCQuotaMinutes();


  String getFetchClasspath();


  String getFetcherClassName();

  String getPatchClasspath();

  String getPatchBuilderClassName();

  public boolean passEnvToChildProcess();

  int getFixedSubmoduleCommitSearchDepth();


  long getMirrorExpirationTimeoutMillis();

  @NotNull
  List<String> getOptionsForSeparateProcess();

  /**
   * @return proxy for jsch of null if no proxy required
   */
  @Nullable
  Proxy getJschProxy();

  @NotNull
  String getMonitoringDirName();

  int getMonitoringExpirationTimeoutHours();

  long getMonitoringFileThresholdMillis();

  boolean alwaysCheckCiphers();

  boolean verboseGetContentLog();

  boolean verboseTreeWalkLog();

  int getMapFullPathRevisionCacheSize();

  long getConnectionRetryIntervalMillis();

  int getConnectionRetryAttempts();

  boolean ignoreFetchedCommits();

  @Nullable
  CronExpression getCleanupCronExpression();

  @NotNull
  Map<String, String> getFetcherProperties();

  //Seems like fetch per branch is never required, will remove it if a single fetch works fine
  boolean usePerBranchFetch();

  int getHttpsSoLinger();

  int getListFilesTTLSeconds();

  @NotNull
  String getHttpConnectionFactory();

  @NotNull
  String getHttpConnectionSslProtocol();

  @NotNull
  List<String> getAmazonHosts();

  boolean useTagPackHeuristics();

  boolean analyzeTagsInPackHeuristics();

  boolean checkLabeledCommitIsInRemoteRepository();

  boolean failLabelingWhenPackHeuristicsFails();

  boolean persistentCacheEnabled();

  boolean logRemoteRefs();

  boolean createNewConnectionForPrune();

<<<<<<< HEAD
  long getAccessTimeUpdateRateMinutes();
=======
  boolean ignoreMissingRemoteRef();
>>>>>>> 2ecedcfd
}<|MERGE_RESOLUTION|>--- conflicted
+++ resolved
@@ -147,9 +147,7 @@
 
   boolean createNewConnectionForPrune();
 
-<<<<<<< HEAD
   long getAccessTimeUpdateRateMinutes();
-=======
+
   boolean ignoreMissingRemoteRef();
->>>>>>> 2ecedcfd
 }