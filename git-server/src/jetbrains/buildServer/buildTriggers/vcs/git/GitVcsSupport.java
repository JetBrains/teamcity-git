/*
 * Copyright 2000-2011 JetBrains s.r.o.
 *
 * Licensed under the Apache License, Version 2.0 (the "License");
 * you may not use this file except in compliance with the License.
 * You may obtain a copy of the License at
 *
 * http://www.apache.org/licenses/LICENSE-2.0
 *
 * Unless required by applicable law or agreed to in writing, software
 * distributed under the License is distributed on an "AS IS" BASIS,
 * WITHOUT WARRANTIES OR CONDITIONS OF ANY KIND, either express or implied.
 * See the License for the specific language governing permissions and
 * limitations under the License.
 */

package jetbrains.buildServer.buildTriggers.vcs.git;

import com.intellij.openapi.diagnostic.Logger;
import com.intellij.openapi.util.Pair;
import jetbrains.buildServer.ExtensionHolder;
import jetbrains.buildServer.buildTriggers.vcs.git.submodules.SubmoduleAwareTreeIterator;
import jetbrains.buildServer.serverSide.PropertiesProcessor;
import jetbrains.buildServer.serverSide.impl.LogUtil;
import jetbrains.buildServer.util.FileUtil;
import jetbrains.buildServer.util.RecentEntriesCache;
import jetbrains.buildServer.vcs.*;
import jetbrains.buildServer.vcs.impl.VcsRootImpl;
import jetbrains.buildServer.vcs.patches.PatchBuilder;
import org.eclipse.jgit.api.Git;
import org.eclipse.jgit.errors.AmbiguousObjectException;
import org.eclipse.jgit.errors.NotSupportedException;
import org.eclipse.jgit.errors.TransportException;
import org.eclipse.jgit.lib.*;
import org.eclipse.jgit.revwalk.RevCommit;
import org.eclipse.jgit.revwalk.RevSort;
import org.eclipse.jgit.revwalk.RevWalk;
import org.eclipse.jgit.revwalk.filter.RevFilter;
import org.eclipse.jgit.storage.file.WindowCache;
import org.eclipse.jgit.storage.file.WindowCacheConfig;
import org.eclipse.jgit.transport.*;
import org.eclipse.jgit.treewalk.AbstractTreeIterator;
import org.eclipse.jgit.treewalk.EmptyTreeIterator;
import org.eclipse.jgit.treewalk.TreeWalk;
import org.eclipse.jgit.treewalk.filter.PathFilterGroup;
import org.eclipse.jgit.treewalk.filter.TreeFilter;
import org.jetbrains.annotations.NotNull;
import org.jetbrains.annotations.Nullable;

import java.io.*;
import java.util.*;
import java.util.concurrent.Callable;
import java.util.concurrent.locks.Lock;
import java.util.regex.Pattern;

import static jetbrains.buildServer.buildTriggers.vcs.git.GitServerUtil.friendlyNotSupportedException;
import static jetbrains.buildServer.buildTriggers.vcs.git.GitServerUtil.friendlyTransportException;


/**
 * Git VCS support
 */
public class GitVcsSupport extends ServerVcsSupport
  implements VcsPersonalSupport, LabelingSupport, VcsFileContentProvider, CollectChangesByCheckoutRules, BuildPatchByCheckoutRules,
             TestConnectionSupport, BranchSupport, IncludeRuleBasedMappingProvider {

  private static Logger LOG = Logger.getInstance(GitVcsSupport.class.getName());
  private static Logger PERFORMANCE_LOG = Logger.getInstance(GitVcsSupport.class.getName() + ".Performance");
  /**
   * Current version cache (Pair<bare repository dir, branch name> -> current version).
   */
  private final RecentEntriesCache<Pair<File, String>, String> myCurrentVersionCache;

  private final ExtensionHolder myExtensionHolder;
  private volatile String myDisplayName = null;
  private final ServerPluginConfig myConfig;
  private final TransportFactory myTransportFactory;
  private final FetchCommand myFetchCommand;
  private final RepositoryManager myRepositoryManager;


  public GitVcsSupport(@NotNull final ServerPluginConfig config,
                       @NotNull final TransportFactory transportFactory,
                       @NotNull final FetchCommand fetchCommand,
                       @NotNull final RepositoryManager repositoryManager,
                       @Nullable final ExtensionHolder extensionHolder) {
    myConfig = config;
    myExtensionHolder = extensionHolder;
    myTransportFactory = transportFactory;
    myFetchCommand = fetchCommand;
    myRepositoryManager = repositoryManager;
    myCurrentVersionCache = new RecentEntriesCache<Pair<File, String>, String>(myConfig.getCurrentVersionCacheSize());
    setStreamFileThreshold();
  }


  private void setStreamFileThreshold() {
    WindowCacheConfig cfg = new WindowCacheConfig();
    cfg.setStreamFileThreshold(myConfig.getStreamFileThreshold() * WindowCacheConfig.MB);
    WindowCache.reconfigure(cfg);
  }


  @NotNull
  public List<ModificationData> collectChanges(@NotNull VcsRoot root,
                                               @NotNull String fromVersion,
                                               @Nullable String currentVersion,
                                               @NotNull CheckoutRules checkoutRules) throws VcsException {
    List<ModificationData> result = new ArrayList<ModificationData>();
    OperationContext context = createContext(root, "collecting changes");
    try {
      Repository r = context.getRepository();
      ModificationDataRevWalk revs = new ModificationDataRevWalk(context, myConfig.getFixedSubmoduleCommitSearchDepth());
      try {
        if (LOG.isDebugEnabled()) {
          LOG.debug("Collecting changes " + fromVersion + ".." + currentVersion + " for " + context.getSettings().debugInfo());
        }
        final String current = GitUtils.versionRevision(currentVersion);
        ensureRevCommitLoaded(context, context.getSettings(), current);
        final String from = GitUtils.versionRevision(fromVersion);
        final RevCommit currentRev = revs.parseCommit(ObjectId.fromString(current));
        revs.markStart(currentRev);
        revs.sort(RevSort.TOPO);
        final ObjectId fromId = ObjectId.fromString(from);
        if (r.hasObject(fromId)) {
          final RevCommit fromRev = revs.parseCommit(fromId);
          revs.markUninteresting(fromRev);
          RevCommit c;
          boolean lastCommit = true;
          while ((c = revs.next()) != null) {
            result.add(revs.createModificationData(c, !lastCommit));
            lastCommit = false;
          }
        } else {
          LOG.warn("From version " + fromVersion + " is not found, collecting changes based on commit date and time " + context.getSettings().debugInfo());
          RevCommit c;
          long limitTime = GitUtils.versionTime(fromVersion);
          boolean lastCommit = true;
          while ((c = revs.next()) != null) {
            if (c.getCommitTime() * 1000L <= limitTime) {
              revs.markUninteresting(c);
            } else {
              result.add(revs.createModificationData(c, !lastCommit));
            }
            lastCommit = false;
          }
        }
      } finally {
        revs.release();
      }
    } catch (Exception e) {
      throw context.wrapException(e);
    } finally {
      context.close();
    }
    return result;
  }


  @NotNull
  public String getRemoteRunOnBranchPattern() {
    return "refs/heads/remote-run/*";
  }

  @NotNull
  public Map<String, String> getBranchesRevisions(@NotNull VcsRoot root) throws VcsException {
    final Map<String, String> result = new HashMap<String, String>();
    for (Ref ref : getRemoteRefs(root).values()) {
      result.put(ref.getName(), ref.getObjectId().name());
    }
    return result;
  }

  @NotNull
  public Map<String, String> getBranchRootOptions(@NotNull VcsRoot root, @NotNull String branchName) {
    final Map<String, String> result = new HashMap<String, String>(root.getProperties());
    result.put(Constants.BRANCH_NAME, branchName);
    return result;
  }


  @Nullable
  public PersonalBranchDescription getPersonalBranchDescription(@NotNull VcsRoot original, @NotNull String branchName) throws VcsException {
    VcsRoot branchRoot = createBranchRoot(original, branchName);
    OperationContext context = createContext(branchRoot, "find fork version");
    PersonalBranchDescription result = null;
    RevWalk walk = null;
    try {
      String originalCommit = GitUtils.versionRevision(getCurrentVersion(original));
      String branchCommit   = GitUtils.versionRevision(getCurrentVersion(branchRoot));
      Repository db = context.getRepository();
      walk = new RevWalk(db);
      walk.markStart(walk.parseCommit(ObjectId.fromString(branchCommit)));
      walk.markUninteresting(walk.parseCommit(ObjectId.fromString(originalCommit)));
      walk.sort(RevSort.TOPO);
      boolean lastCommit = true;
      String firstCommitInBranch = null;
      String lastCommitUser = null;
      RevCommit c;
      while ((c = walk.next()) != null) {
        if (lastCommit) {
          lastCommitUser = GitServerUtil.getUser(context.getSettings(), c);
          lastCommit = false;
        }
        firstCommitInBranch = c.name();
      }
      if (firstCommitInBranch != null && lastCommitUser != null)
        result = new PersonalBranchDescription(firstCommitInBranch, lastCommitUser);
    } catch (Exception e) {
      throw context.wrapException(e);
    } finally {
      try {
        if (walk != null)
          walk.release();
      } finally {
        context.close();
      }
    }
    return result;
  }

  private VcsRoot createBranchRoot(VcsRoot original, String branchName) {
    VcsRootImpl result = new VcsRootImpl(original.getId(), original.getVcsName());
    result.addAllProperties(original.getProperties());
    result.addProperty(Constants.BRANCH_NAME, branchName);
    return result;
  }

  @NotNull
  public List<ModificationData> collectChanges(@NotNull VcsRoot originalRoot,
                                               @NotNull String  originalRootVersion,
                                               @NotNull VcsRoot branchRoot,
                                               @Nullable String  branchRootVersion,
                                               @NotNull CheckoutRules checkoutRules) throws VcsException {
    LOG.debug("Collecting changes [" +LogUtil.describe(originalRoot) + "-" + originalRootVersion + "].." +
              "[" + LogUtil.describe(branchRoot) + "-" + branchRootVersion + "]");
    String forkPoint = getLastCommonVersion(originalRoot, originalRootVersion, branchRoot, branchRootVersion);
    return collectChanges(branchRoot, forkPoint, branchRootVersion, checkoutRules);
  }

  private String getLastCommonVersion(VcsRoot baseRoot, String baseVersion, VcsRoot tipRoot, String tipVersion) throws VcsException {
    OperationContext context = createContext(tipRoot, "find fork version");
    Settings baseSettings = context.getSettings(baseRoot);
    Settings tipSettings = context.getSettings();
    LOG.debug("Find last common version between [" + baseSettings.debugInfo() + "-" + baseVersion + "].." +
              "[" + tipSettings.debugInfo() + "-" + tipVersion + "]");
    RevWalk walk = null;
    try {
      RevCommit baseCommit = ensureCommitLoaded(context, baseSettings, baseVersion);
      RevCommit tipCommit = ensureCommitLoaded(context, tipSettings, tipVersion);
      Repository tipRepository = context.getRepository(tipSettings);
      walk = new RevWalk(tipRepository);
      walk.setRevFilter(RevFilter.MERGE_BASE);
      walk.markStart(walk.parseCommit(baseCommit.getId()));
      walk.markStart(walk.parseCommit(tipCommit.getId()));
      final RevCommit base = walk.next();
      String result = GitServerUtil.makeVersion(base);
      LOG.debug("Last common revision between " + baseSettings.debugInfo() + " and " + tipSettings.debugInfo() + " is " + result);
      return result;
    } catch (Exception e) {
      throw context.wrapException(e);
    } finally {
      try {
        if (walk != null)
          walk.release();
      } finally {
        context.close();
      }
    }
  }

<<<<<<< HEAD
=======
  private ModificationData createModificationData(final OperationContext context,
                                                  final RevCommit commit,
                                                  final Repository db,
                                                  final boolean ignoreSubmodulesErrors,
                                                  final String firstUninterestingVersion,
                                                  final CheckoutRules checkoutRules) throws IOException, VcsException {
    if (LOG.isDebugEnabled()) {
      LOG.debug("Collecting changes in commit " + commit.getId().name() + ":" + commit.getShortMessage() +
                " (" + commit.getCommitterIdent().getWhen() + ") for " + context.getSettings().debugInfo());
    }
    String currentVersion = GitServerUtil.makeVersion(commit);
    String parentVersion = GitServerUtil.getParentVersion(commit, firstUninterestingVersion);
    List<VcsChange> changes = getCommitChanges(context, db, commit, currentVersion, parentVersion, ignoreSubmodulesErrors);
    ModificationData result = new ModificationData(commit.getAuthorIdent().getWhen(), changes, commit.getFullMessage(),
                                                   GitServerUtil.getUser(context.getSettings(), commit), context.getRoot(), currentVersion, commit.getId().name());
    if (isMergeCommit(commit) && changes.isEmpty()) {
      boolean hasInterestingChanges = hasInterestingChanges(context, db, commit, ignoreSubmodulesErrors, checkoutRules, GitUtils.versionRevision(firstUninterestingVersion));
      if (hasInterestingChanges) {
        result.setCanBeIgnored(false);
      }
    }
    return result;
  }

  private boolean isMergeCommit(RevCommit commit) {
    return commit.getParents().length > 1;
  }

  private boolean hasInterestingChanges(final OperationContext context,
                                        final Repository db,
                                        final RevCommit mergeCommit,
                                        final boolean ignoreSubmodulesErrors,
                                        final CheckoutRules rules,
                                        final String firstUninterestingSHA)
    throws IOException, VcsException {
    RevWalk walk = new RevWalk(db);
    List<RevCommit> start = new ArrayList<RevCommit>();
    for (RevCommit c : mergeCommit.getParents()) {
      start.add(walk.parseCommit(c));
    }
    walk.markStart(start);
    walk.markUninteresting(walk.parseCommit(ObjectId.fromString(firstUninterestingSHA)));
    walk.sort(RevSort.TOPO);
    try {
      RevCommit c;
      while ((c = walk.next()) != null) {
        TreeWalk tw = new TreeWalk(db);
        tw.setRecursive(true);
        tw.setFilter(TreeFilter.ANY_DIFF);
        try {
          context.addTree(tw, db, c, ignoreSubmodulesErrors);
          tw.addTree(c.getTree().getId());
          for (RevCommit parent : c.getParents()) {
            context.addTree(tw, db, parent, ignoreSubmodulesErrors);
          }
          while (tw.next()) {
            String path = tw.getPathString();
            if (rules.shouldInclude(path)) {
              return true;
            }
          }
        } finally {
          tw.release();
        }
      }
    } finally {
      walk.release();
    }
    return false;
  }

  /**
   * Get changes for the commit
   *
   * @param context context of current operation
   * @param r repository
   * @param commit current commit
   * @param currentVersion teamcity version of current commit (sha@time)
   * @param parentVersion parent version to use in VcsChange objects
   * @param ignoreSubmodulesErrors should method ignore errors in submodules or not
   * @return the commit changes
   * @throws IOException
   * @throws VcsException
   */
  private List<VcsChange> getCommitChanges(final OperationContext context,
                                           final Repository r,
                                           final RevCommit commit,
                                           final String currentVersion,
                                           final String parentVersion,
                                           final boolean ignoreSubmodulesErrors) throws IOException, VcsException {
    List<VcsChange> changes = new ArrayList<VcsChange>();
    TreeWalk tw = new TreeWalk(r);
    try {
      IgnoreSubmoduleErrorsTreeFilter filter = new IgnoreSubmoduleErrorsTreeFilter(context.getSettings());
      tw.setFilter(filter);
      tw.setRecursive(true);
      context.addTree(tw, r, commit, ignoreSubmodulesErrors);
      for (RevCommit parentCommit : commit.getParents()) {
        context.addTree(tw, r, parentCommit, true);
      }
      String repositoryDebugInfo = context.getSettings().debugInfo();
      RevCommit commitWithFix = null;
      Map<String, RevCommit> commitsWithFix = new HashMap<String, RevCommit>();
      while (tw.next()) {
        String path = tw.getPathString();
        if (context.getSettings().isCheckoutSubmodules()) {
          if (filter.isBrokenSubmoduleEntry(path)) {
            commitWithFix = getPreviousCommitWithFixedSubmodule(context, r, commit, path);
            commitsWithFix.put(path, commitWithFix);
            if (commitWithFix != null) {
              TreeWalk tw2 = new TreeWalk(r);
              try {
                tw2.setFilter(TreeFilter.ANY_DIFF);
                tw2.setRecursive(true);
                context.addTree(tw2, r, commit, true);
                context.addTree(tw2, r, commitWithFix, true);
                while (tw2.next()) {
                  if (tw2.getPathString().equals(path)) {
                    addVcsChange(changes, currentVersion, GitServerUtil.makeVersion(commitWithFix), tw2, repositoryDebugInfo, path);
                  }
                }
              } finally {
                tw2.release();
              }
            } else {
              addVcsChange(changes, currentVersion, parentVersion, tw, repositoryDebugInfo, path);
            }
          } else if (filter.isChildOfBrokenSubmoduleEntry(path)) {
            String brokenSubmodulePath = filter.getSubmodulePathForChildPath(path);
            commitWithFix = commitsWithFix.get(brokenSubmodulePath);
            if (commitWithFix != null) {
              TreeWalk tw2 = new TreeWalk(r);
              try {
                tw2.setFilter(TreeFilter.ANY_DIFF);
                tw2.setRecursive(true);
                context.addTree(tw2, r, commit, true);
                context.addTree(tw2, r, commitWithFix, true);
                while (tw2.next()) {
                  if (tw2.getPathString().equals(path)) {
                    addVcsChange(changes, currentVersion, GitServerUtil.makeVersion(commitWithFix), tw2, repositoryDebugInfo, path);
                  }
                }
              } finally {
                tw2.release();
              }
            } else {
              addVcsChange(changes, currentVersion, parentVersion, tw, repositoryDebugInfo, path);
            }
          } else {
            addVcsChange(changes, currentVersion, parentVersion, tw, repositoryDebugInfo, path);
          }
        } else {
          addVcsChange(changes, currentVersion, parentVersion, tw, repositoryDebugInfo, path);
        }
      }
      return changes;
    } finally {
      tw.release();
    }
  }

  private void addVcsChange(List<VcsChange> changes, String currentVersion, String parentVersion, TreeWalk tw, String repositoryDebugInfo, String path) {
    VcsChange change = getVcsChange(tw, path, currentVersion, parentVersion, repositoryDebugInfo);
    if (change != null)
      changes.add(change);
  }

  private VcsChange getVcsChange(TreeWalk treeWalk, String path, String commitSHA, String parentCommitSHA, String repositoryDebugInfo) {
    final ChangeType gitChangeType = classifyChange(treeWalk);
    if (LOG.isDebugEnabled()) {
      LOG.debug("Processing change " + treeWalkInfo(treeWalk) + " as " + gitChangeType + " " + repositoryDebugInfo);
    }
    VcsChange.Type type = getChangeType(gitChangeType, treeWalk, path);
    if (type == VcsChange.Type.NOT_CHANGED) {
      return null;
    } else {
      String description = gitChangeType == ChangeType.FILE_MODE_CHANGED ? "File mode changed" : null;
      return new VcsChange(type, description, path, path, parentCommitSHA, commitSHA);
    }
  }

  private VcsChange.Type getChangeType(ChangeType gitChangeType, TreeWalk treeWalk, String path) {
    switch (gitChangeType) {
      case UNCHANGED:
        return VcsChange.Type.NOT_CHANGED;
      case ADDED:
        return VcsChange.Type.ADDED;
      case DELETED:
        TreeFilter filter = treeWalk.getFilter();
        if (filter instanceof IgnoreSubmoduleErrorsTreeFilter && ((IgnoreSubmoduleErrorsTreeFilter) treeWalk.getFilter()).getBrokenSubmodulePathsInRestTrees().contains(path)) {
          return VcsChange.Type.NOT_CHANGED;
        } else {
          return VcsChange.Type.REMOVED;
        }
      case MODIFIED:
        return VcsChange.Type.CHANGED;
      case FILE_MODE_CHANGED:
        return VcsChange.Type.CHANGED;
      default:
        throw new IllegalStateException("Unknown change type");
    }
  }

  private RevCommit getPreviousCommitWithFixedSubmodule(OperationContext context, Repository db, RevCommit fromCommit, String submodulePath)
    throws IOException, VcsException {
    int searchDepth = myConfig.getFixedSubmoduleCommitSearchDepth();
    if (searchDepth == 0)
      return null;

    RevWalk revWalk = new RevWalk(db);
    try {
      final RevCommit fromRev = revWalk.parseCommit(fromCommit.getId());
      revWalk.markStart(fromRev);
      revWalk.sort(RevSort.TOPO);

      RevCommit result = null;
      RevCommit prevRev;
      revWalk.next();
      int depth = 0;
      while (result == null && depth < searchDepth && (prevRev = revWalk.next()) != null) {
        depth++;
        TreeWalk prevTreeWalk = new TreeWalk(db);
        try {
          prevTreeWalk.setFilter(TreeFilter.ALL);
          prevTreeWalk.setRecursive(true);
          context.addTree(prevTreeWalk, db, prevRev, true, false);
          while(prevTreeWalk.next()) {
            if (prevTreeWalk.getPathString().startsWith(submodulePath)) {
              SubmoduleAwareTreeIterator iter = prevTreeWalk.getTree(0, SubmoduleAwareTreeIterator.class);
              if (!iter.isSubmoduleError() && iter.getParent().isOnSubmodule()) {
                result = prevRev;
                break;
              }
            }
          }
        } finally {
          prevTreeWalk.release();
        }
      }
      return result;
    } finally {
      revWalk.release();
    }
  }

  /**
   * Classify change in tree walker. The first tree is assumed to be a current commit and other
   * trees are assumed to be parent commits. In the case of multiple changes, the changes that
   * come from at lease one parent commit are assumed to be reported in the parent commit.
   *
   * @param tw     tree walker to examine
   * @return change type
   */
  @NotNull
  private static ChangeType classifyChange(@NotNull TreeWalk tw) {
    final FileMode mode0 = tw.getFileMode(0);
    if (FileMode.MISSING.equals(mode0)) {
      for (int i = 1; i < tw.getTreeCount(); i++) {
        if (FileMode.MISSING.equals(tw.getFileMode(i))) {
          // the delete merge
          return ChangeType.UNCHANGED;
        }
      }
      return ChangeType.DELETED;
    }
    boolean fileAdded = true;
    for (int i = 1; i < tw.getTreeCount(); i++) {
      if (!FileMode.MISSING.equals(tw.getFileMode(i))) {
        fileAdded = false;
        break;
      }
    }
    if (fileAdded) {
      return ChangeType.ADDED;
    }
    boolean fileModified = true;
    for (int i = 1; i < tw.getTreeCount(); i++) {
      if (tw.idEqual(0, i)) {
        fileModified = false;
        break;
      }
    }
    if (fileModified) {
      return ChangeType.MODIFIED;
    }
    int modeBits0 = mode0.getBits();
    boolean fileModeModified = true;
    for (int i = 1; i < tw.getTreeCount(); i++) {
      int modeBits = tw.getFileMode(i).getBits();
      if (modeBits == modeBits0) {
        fileModeModified = false;
        break;
      }
    }
    if (fileModeModified) {
      return ChangeType.FILE_MODE_CHANGED;
    }
    return ChangeType.UNCHANGED;
  }

>>>>>>> 638e5415
  public void buildPatch(@NotNull VcsRoot root,
                         @Nullable final String fromVersion,
                         @NotNull String toVersion,
                         @NotNull final PatchBuilder builder,
                         @NotNull CheckoutRules checkoutRules) throws IOException, VcsException {
    final OperationContext context = createContext(root, "patch building");
    final boolean debugFlag = LOG.isDebugEnabled();
    final boolean debugInfoOnEachCommit = myConfig.isPrintDebugInfoOnEachCommit();
    try {
      final Repository r = context.getRepository();
      VcsChangeTreeWalk tw = null;
      try {
        RevCommit toCommit = ensureRevCommitLoaded(context, context.getSettings(), GitUtils.versionRevision(toVersion));
        if (toCommit == null) {
          throw new VcsException("Missing commit for version: " + toVersion);
        }
        tw = new VcsChangeTreeWalk(r, context.getSettings().debugInfo());
        tw.setFilter(TreeFilter.ANY_DIFF);
        tw.setRecursive(true);
        context.addTree(tw, r, toCommit, false);
        if (fromVersion != null) {
          if (debugFlag) {
            LOG.debug("Creating patch " + fromVersion + ".." + toVersion + " for " + context.getSettings().debugInfo());
          }
          RevCommit fromCommit = getCommit(r, GitUtils.versionRevision(fromVersion));
          if (fromCommit == null) {
            throw new IncrementalPatchImpossibleException("The form commit " + fromVersion + " is not available in the repository");
          }
          context.addTree(tw, r, fromCommit, true);
        } else {
          if (debugFlag) {
            LOG.debug("Creating clean patch " + toVersion + " for " + context.getSettings().debugInfo());
          }
          tw.addTree(new EmptyTreeIterator());
        }
        final List<Callable<Void>> actions = new LinkedList<Callable<Void>>();
        while (tw.next()) {
          final String path = tw.getPathString();
          final String mapped = checkoutRules.map(path);
          if (mapped == null) {
            continue;
          }
          if (debugFlag && debugInfoOnEachCommit) {
            LOG.debug("File found " + tw.treeWalkInfo(path) + " for " + context.getSettings().debugInfo());
          }
          switch (tw.classifyChange()) {
            case UNCHANGED:
              // change is ignored
              continue;
            case MODIFIED:
            case ADDED:
            case FILE_MODE_CHANGED:
              if (!FileMode.GITLINK.equals(tw.getFileMode(0))) {
                final String mode = tw.getModeDiff();
                if (mode != null && LOG.isDebugEnabled())
                  LOG.debug("The mode change " + mode + " is detected for " + tw.treeWalkInfo(path));
                final ObjectId id = tw.getObjectId(0);
                final Repository objRep = getRepository(r, tw, 0);
                final Callable<Void> action = new Callable<Void>() {
                  public Void call() throws Exception {
                    InputStream objectStream = null;
                    try {
                      final ObjectLoader loader = objRep.open(id);
                      if (loader == null) {
                        throw new IOException("Unable to find blob " + id + (path == null ? "" : "(" + path + ")") + " in repository " + r);
                      }
                      objectStream = loader.isLarge() ? loader.openStream() : new ByteArrayInputStream(loader.getCachedBytes());
                      builder.changeOrCreateBinaryFile(GitUtils.toFile(mapped), mode, objectStream, loader.getSize());
                    } catch (Error e) {
                      LOG.error("Unable to load file: " + path + "(" + id.name() + ") from: " + context.getSettings().debugInfo());
                      throw e;
                    } catch (Exception e) {
                      LOG.error("Unable to load file: " + path + "(" + id.name() + ") from: " + context.getSettings().debugInfo());
                      throw e;
                    } finally {
                      if (objectStream != null) objectStream.close();
                    }
                    return null;
                  }
                };
                if (fromVersion == null) {
                  // clean patch, we aren't going to see any deletes
                  action.call();
                } else {
                  actions.add(action);
                }
              }
              break;
            case DELETED:
              if (!FileMode.GITLINK.equals(tw.getFileMode(0))) {
                builder.deleteFile(GitUtils.toFile(mapped), true);
              }
              break;
            default:
              throw new IllegalStateException("Unknown change type");
          }
        }
        for (Callable<Void> a : actions) {
          a.call();
        }
      } finally {
        if (tw != null) tw.release();
      }
    } catch (Exception e) {
      throw context.wrapException(e);
    } finally {
      context.close();
    }
  }


  @NotNull
  public byte[] getContent(@NotNull VcsModification vcsModification,
                           @NotNull VcsChangeInfo change,
                           @NotNull VcsChangeInfo.ContentType contentType,
                           @NotNull VcsRoot vcsRoot)
    throws VcsException {
    String version = contentType == VcsChangeInfo.ContentType.BEFORE_CHANGE
                     ? change.getBeforeChangeRevisionNumber()
                     : change.getAfterChangeRevisionNumber();
    String file = change.getRelativeFileName();
    return getContent(file, vcsRoot, version);
  }

  @NotNull
  public byte[] getContent(@NotNull String filePath, @NotNull VcsRoot root, @NotNull String version) throws VcsException {
    OperationContext context = createContext(root, "retrieving content");
    try {
      final long start = System.currentTimeMillis();
      Repository r = context.getRepository();
      final TreeWalk tw = new TreeWalk(r);
      try {
        if (LOG.isDebugEnabled()) {
          LOG.debug("Getting data from " + version + ":" + filePath + " for " + context.getSettings().debugInfo());
        }
        final String rev = GitUtils.versionRevision(version);
        RevCommit c = ensureRevCommitLoaded(context, context.getSettings(), rev);
        tw.setFilter(PathFilterGroup.createFromStrings(Collections.singleton(filePath)));
        tw.setRecursive(tw.getFilter().shouldBeRecursive());
        context.addTree(tw, r, c, true);
        if (!tw.next()) {
          throw new VcsFileNotFoundException("The file " + filePath + " could not be found in " + rev + context.getSettings().debugInfo());
        }
        final byte[] data = loadObject(r, tw, 0);
        if (LOG.isDebugEnabled()) {
          LOG.debug(
            "File retrieved " + version + ":" + filePath + " (hash = " + tw.getObjectId(0) + ", length = " + data.length + ") for " +
            context.getSettings().debugInfo());
        }
        return data;
      } finally {
        final long finish = System.currentTimeMillis();
        if (PERFORMANCE_LOG.isDebugEnabled()) {
          PERFORMANCE_LOG.debug("[getContent] root=" + context.getSettings().debugInfo() + ", file=" + filePath + ", get object content: " + (finish - start) + "ms");
        }
        tw.release();
      }
    } catch (Exception e) {
      throw context.wrapException(e);
    } finally {
      context.close();
    }
  }

  /**
   * Load bytes that correspond to the position in the tree walker
   *
   * @param r   the initial repository
   * @param tw  the tree walker
   * @param nth the tree in the tree wailer
   * @return loaded bytes
   * @throws IOException if there is an IO error
   */
  private byte[] loadObject(Repository r, TreeWalk tw, final int nth) throws IOException {
    ObjectId id = tw.getObjectId(nth);
    Repository objRep = getRepository(r, tw, nth);
    final String path = tw.getPathString();
    return loadObject(objRep, path, id);
  }

  /**
   * Load object by blob ID
   *
   * @param r    the repository
   * @param path the path (might be null)
   * @param id   the object id
   * @return the object's bytes
   * @throws IOException in case of IO problem
   */
  private byte[] loadObject(Repository r, String path, ObjectId id) throws IOException {
    final ObjectLoader loader = r.open(id);
    if (loader == null) {
      throw new IOException("Unable to find blob " + id + (path == null ? "" : "(" + path + ")") + " in repository " + r);
    }
    if (loader.isLarge()) {
      assert loader.getSize() < Integer.MAX_VALUE;
      ByteArrayOutputStream output = new ByteArrayOutputStream((int) loader.getSize());
      loader.copyTo(output);
      return output.toByteArray();
    } else {
      return loader.getCachedBytes();
    }
  }

  private RevCommit ensureCommitLoaded(OperationContext context, Settings rootSettings, String commitWithDate) throws Exception {
    final String commit = GitUtils.versionRevision(commitWithDate);
    return ensureRevCommitLoaded(context, rootSettings, commit);
  }

  private RevCommit ensureRevCommitLoaded(OperationContext context, Settings settings, String commitSHA) throws Exception {
    Repository db = context.getRepository(settings);
    RevCommit result = null;
    try {
      final long start = System.currentTimeMillis();
      result = getCommit(db, commitSHA);
      final long finish = System.currentTimeMillis();
      if (PERFORMANCE_LOG.isDebugEnabled()) {
        PERFORMANCE_LOG.debug("[ensureCommitLoaded] root=" + settings.debugInfo() + ", commit=" + commitSHA + ", local commit lookup: " + (finish - start) + "ms");
      }
    } catch (IOException ex) {
      if (LOG.isDebugEnabled()) {
        LOG.debug("IO problem for commit " + commitSHA + " in " + settings.debugInfo(), ex);
      }
    }
    if (result == null) {
      if (LOG.isDebugEnabled()) {
        LOG.debug("Commit " + commitSHA + " is not in the repository for " + settings.debugInfo() + ", fetching data... ");
      }
      fetchBranchData(settings, db);
      result = getCommit(db, commitSHA);
      if (result == null) {
        throw new VcsException("The version name could not be resolved " + commitSHA + "(" + settings.getRepositoryFetchURL().toString() + "#" + settings.getRef() + ")");
      }
    }
    return result;
  }

  RevCommit getCommit(Repository repository, String commitSHA) throws IOException {
    return getCommit(repository, ObjectId.fromString(commitSHA));
  }

  public RevCommit getCommit(Repository repository, ObjectId commitId) throws IOException {
    final long start = System.currentTimeMillis();
    RevWalk walk = new RevWalk(repository);
    try {
      return walk.parseCommit(commitId);
    } finally {
      walk.release();
      final long finish = System.currentTimeMillis();
      if (PERFORMANCE_LOG.isDebugEnabled()) {
        PERFORMANCE_LOG.debug("[RevWalk.parseCommit] repository=" + repository.getDirectory().getAbsolutePath() + ", commit=" + commitId.name() + ", took: " + (finish - start) + "ms");
      }
    }
  }

  @NotNull
  public String getName() {
    return Constants.VCS_NAME;
  }

  @NotNull
  public String getDisplayName() {
    initDisplayNameIfRequired();
    return myDisplayName;
  }

  private void initDisplayNameIfRequired() {
    if (myDisplayName == null) {
      if (myExtensionHolder != null) {
        boolean communityPluginFound = false;
        final Collection<VcsSupportContext> vcsPlugins = myExtensionHolder.getServices(VcsSupportContext.class);
        for (VcsSupportContext plugin : vcsPlugins) {
          if (plugin.getCore().getName().equals("git")) {
            communityPluginFound = true;
          }
        }
        if (communityPluginFound) {
          myDisplayName = "Git (Jetbrains plugin)";
        } else {
          myDisplayName = "Git";
        }
      } else {
        myDisplayName = "Git (Jetbrains plugin)";
      }
    }
  }

  public PropertiesProcessor getVcsPropertiesProcessor() {
    return new VcsPropertiesProcessor();
  }

  @NotNull
  public String getVcsSettingsJspFilePath() {
    return "gitSettings.jsp";
  }

  @NotNull
  public String describeVcsRoot(VcsRoot root) {
    final String branch = root.getProperty(Constants.BRANCH_NAME);
    return root.getProperty(Constants.FETCH_URL) + "#" + (branch == null ? "master" : branch);
  }

  public Map<String, String> getDefaultVcsProperties() {
    final HashMap<String, String> map = new HashMap<String, String>();
    map.put(Constants.BRANCH_NAME, "master");
    map.put(Constants.IGNORE_KNOWN_HOSTS, "true");
    return map;
  }

  public String getVersionDisplayName(@NotNull String version, @NotNull VcsRoot root) throws VcsException {
    return GitServerUtil.displayVersion(version);
  }

  @NotNull
  public Comparator<String> getVersionComparator() {
    return GitUtils.VERSION_COMPARATOR;
  }

  @NotNull
  public String getCurrentVersion(@NotNull VcsRoot root) throws VcsException {
    OperationContext context = createContext(root, "retrieving current version");
    Settings s = context.getSettings();
    try {
      Repository r = context.getRepository();
      String refName = GitUtils.expandRef(s.getRef());

      if (isRemoteRefUpdated(root, s, refName))
        fetchBranchData(s, r);

      Ref branchRef = r.getRef(refName);
      if (branchRef == null) {
        throw new VcsException("The ref '" + refName + "' could not be resolved");
      }
      String cachedCurrentVersion = getCachedCurrentVersion(s.getRepositoryDir(), s.getRef());
      if (cachedCurrentVersion != null && GitUtils.versionRevision(cachedCurrentVersion).equals(branchRef.getObjectId().name())) {
        return cachedCurrentVersion;
      } else {
        RevCommit c = getCommit(r, branchRef.getObjectId());
        if (c == null) {
          throw new VcsException("The ref '" + refName + "' could not be resolved");
        }
        if (LOG.isDebugEnabled()) {
          LOG.debug("Current version: " + c.getId().name() + " " + s.debugInfo());
        }
        final String currentVersion = GitServerUtil.makeVersion(c);
        setCachedCurrentVersion(s.getRepositoryDir(), s.getRef(), currentVersion);
        GitMapFullPath.invalidateRevisionsCache(root);
        return currentVersion;
      }
    } catch (Exception e) {
      throw context.wrapException(e);
    } finally {
      context.close();
    }
  }


  private boolean isRemoteRefUpdated(VcsRoot root, Settings s, String refName) throws VcsException {
    Map<String, Ref> remoteRefs = getRemoteRefs(root);
    Ref remoteRef = remoteRefs.get(refName);
    if (remoteRef == null)
      return true;

    String cachedCurrentVersion = getCachedCurrentVersion(s.getRepositoryDir(), s.getRef());
    return cachedCurrentVersion == null || !remoteRef.getObjectId().name().equals(GitUtils.versionRevision(cachedCurrentVersion));
  }


  /**
   * Return cached current version for branch in repository in specified dir, or null if no cache version found.
   */
  private String getCachedCurrentVersion(File repositoryDir, String branchName) {
    return myCurrentVersionCache.get(Pair.create(repositoryDir, branchName));
  }

  /**
   * Save current version for branch of repository in cache.
   */
  private void setCachedCurrentVersion(File repositoryDir, String branchName, String currentVersion) {
    myCurrentVersionCache.put(Pair.create(repositoryDir, branchName), currentVersion);
  }

  public boolean sourcesUpdatePossibleIfChangesNotFound(@NotNull VcsRoot root) {
    return true;
  }

  /**
   * Fetch data for the branch
   *
   * @param settings   settings for the root
   * @param repository the repository
   * @throws Exception if there is a problem with fetching data
   */
  private void fetchBranchData(Settings settings, Repository repository) throws Exception {
    final String refName = GitUtils.expandRef(settings.getRef());
    RefSpec spec = new RefSpec().setSource(refName).setDestination(refName).setForceUpdate(true);
    fetch(repository, settings.getRepositoryFetchURL(), spec, settings.getAuthSettings());
  }

  /**
   * Make fetch into local repository (it.s getDirectory() should be != null)
   *
   * @param db repository
   * @param fetchURI uri to fetch
   * @param refspec refspec
   * @param auth auth settings
   */
  public void fetch(Repository db, URIish fetchURI, RefSpec refspec, Settings.AuthSettings auth) throws NotSupportedException, VcsException, TransportException {
    File repositoryDir = db.getDirectory();
    assert repositoryDir != null : "Non-local repository";
    Lock rmLock = myRepositoryManager.getRmLock(repositoryDir).readLock();
    rmLock.lock();
    try {
      synchronized (myRepositoryManager.getWriteLock(repositoryDir)) {
        myFetchCommand.fetch(db, fetchURI, refspec, auth);
      }
    } finally {
      rmLock.unlock();
    }
  }


  public String testConnection(@NotNull VcsRoot vcsRoot) throws VcsException {
    OperationContext context = createContext(vcsRoot, "connection test");
    TestConnectionCommand command = new TestConnectionCommand(myTransportFactory);
    try {
      return command.testConnection(context);
    } catch (Exception e) {
      throw context.wrapException(e);
    } finally {
      context.close();
    }
  }


  @Override
  public TestConnectionSupport getTestConnectionSupport() {
    return this;
  }

  public OperationContext createContext(VcsRoot root, String operation) {
    return new OperationContext(this, myRepositoryManager, root, operation);
  }

  public LabelingSupport getLabelingSupport() {
    return this;
  }

  @NotNull
  public VcsFileContentProvider getContentProvider() {
    return this;
  }

  @NotNull
  public CollectChangesPolicy getCollectChangesPolicy() {
    return this;
  }

  @NotNull
  public BuildPatchPolicy getBuildPatchPolicy() {
    return this;
  }

  public String label(@NotNull String label, @NotNull String version, @NotNull VcsRoot root, @NotNull CheckoutRules checkoutRules)
    throws VcsException {
    OperationContext context = createContext(root, "labelling");
    Settings s = context.getSettings();
    try {
      Repository r = context.getRepository();
      String commitSHA = GitUtils.versionRevision(version);
      RevCommit commit = ensureRevCommitLoaded(context, s, commitSHA);
      Git git = new Git(r);
      git.tag().setName(label).setObjectId(commit).call();
      String tagRef = GitUtils.tagName(label);
      if (LOG.isDebugEnabled()) {
        LOG.debug("Tag created  " + label + "=" + version + " for " + s.debugInfo());
      }
      synchronized (myRepositoryManager.getWriteLock(s.getRepositoryDir())) {
        final Transport tn = myTransportFactory.createTransport(r, s.getRepositoryPushURL(), s.getAuthSettings());
        try {
          final PushConnection c = tn.openPush();
          try {
            RemoteRefUpdate ru = new RemoteRefUpdate(r, tagRef, tagRef, false, null, null);
            c.push(NullProgressMonitor.INSTANCE, Collections.singletonMap(tagRef, ru));
            LOG.info("Tag  " + label + "=" + version + " pushed with status " + ru.getStatus() + " for " + s.debugInfo());
            switch (ru.getStatus()) {
              case UP_TO_DATE:
              case OK:
                break;
              default:
                throw new VcsException("The remote tag was not created (" + ru.getStatus() + "): " + label);
            }
          } finally {
            c.close();
          }
          return label;
        } finally {
          tn.close();
        }
      }
    } catch (Exception e) {
      throw context.wrapException(e);
    } finally {
      context.close();
    }
  }

  /**
   * Get repository from tree walker
   *
   * @param r   the initial repository
   * @param tw  the tree walker
   * @param nth the position
   * @return the actual repository
   */
  private Repository getRepository(Repository r, TreeWalk tw, int nth) {
    Repository objRep;
    AbstractTreeIterator ti = tw.getTree(nth, AbstractTreeIterator.class);
    if (ti instanceof SubmoduleAwareTreeIterator) {
      objRep = ((SubmoduleAwareTreeIterator)ti).getRepository();
    } else {
      objRep = r;
    }
    return objRep;
  }

  @Override
  public VcsPersonalSupport getPersonalSupport() {
    return this;
  }

  /**
   * Expected fullPath format:
   * <p/>
   * "<git revision hash>|<repository url>|<file relative path>"
   *
   * @param rootEntry indicates the association between VCS root and build configuration
   * @param fullPath  change path from IDE patch
   * @return the mapped path
   */
  @NotNull
  public Collection<String> mapFullPath(@NotNull final VcsRootEntry rootEntry, @NotNull final String fullPath) {
    OperationContext context = createContext(rootEntry.getVcsRoot(), "map full path");
    try {
      return new GitMapFullPath(context, this, rootEntry, fullPath).mapFullPath();
    } catch (VcsException e) {
      LOG.error(e);
      return Collections.emptySet();
    } finally {
      context.close();
    }
  }

  @Override
  public boolean isAgentSideCheckoutAvailable() {
    return true;
  }


  @Override
  public UrlSupport getUrlSupport() {
    return new GitUrlSupport();
  }


  public List<String> getRemoteBranches(@NotNull final VcsRoot root, @NotNull final String pattern) throws VcsException {
    Collection<Ref> remotes = getRemoteRefs(root).values();
    Pattern p = Pattern.compile(pattern);
    List<String> result = new ArrayList<String>();
    for (Ref ref : remotes) {
      if (p.matcher(ref.getName()).matches()) {
        result.add(ref.getName());
      }
    }
    return result;
  }

  @NotNull
  Map<String, Ref> getRemoteRefs(@NotNull final VcsRoot root) throws VcsException {
    OperationContext context = createContext(root, "list remote refs");
    Settings s = context.getSettings();
    File tmpDir = null;
    try {
      tmpDir = FileUtil.createTempDirectory("git-ls-remote", "");
      s.setUserDefinedRepositoryPath(tmpDir);
      Repository db = context.getRepository();
      Transport transport = null;
      FetchConnection connection = null;
      try {
        transport = myTransportFactory.createTransport(db, s.getRepositoryFetchURL(), s.getAuthSettings());
        connection = transport.openFetch();
        return connection.getRefsMap();
      } catch (NotSupportedException nse) {
        throw friendlyNotSupportedException(root, s, nse);
      } catch (TransportException te) {
        throw friendlyTransportException(te);
      } finally {
        if (connection != null) connection.close();
        if (transport != null) transport.close();
      }
    } catch (Exception e) {
      throw context.wrapException(e);
    } finally {
      context.close();
      if (tmpDir != null)
        FileUtil.delete(tmpDir);
    }
  }

<<<<<<< HEAD
  public File getCachesDir() {
    return myCacheDir;
  }


=======
  /** Git change type */
  private enum ChangeType {
    /** the file is added */
    ADDED,
    /** the file is deleted */
    DELETED,
    /** the file content (or content+mode) changed */
    MODIFIED,
    /** the file mode only changed */
    FILE_MODE_CHANGED,
    /** no change detected */
    UNCHANGED,
  }

>>>>>>> 638e5415
  @NotNull
  private ObjectId getVcsRootGitId(final @NotNull VcsRoot root) throws VcsException{
    final OperationContext context = createContext(root, "client-mapping");
    try {
      final Settings gitSettings = context.getSettings(root);
      final Repository gitRepo = context.getRepository(gitSettings);
      if(gitRepo == null){
        throw new VcsException(String.format("Could not find Git Repository for '%s'", root.getName()));
      }
      final ObjectId objectId = gitRepo.resolve(gitSettings.getRef());
      if(objectId == null){
        throw new VcsException(String.format("Could not resolve Git Reference '%s'", gitSettings.getRef()));
      }
      return objectId;
    } catch (AmbiguousObjectException e) {
      throw new VcsException(e);
    } catch (IOException e) {
      throw new VcsException(e);
    } finally {
      context.close();
    }
  }

  public Collection<VcsClientMapping> getClientMapping(final @NotNull VcsRoot root, final @NotNull IncludeRule rule) throws VcsException {
    final ObjectId gitObjId = getVcsRootGitId(root);
    return Collections.singletonList(new VcsClientMapping(String.format("%s||%s", gitObjId.name(), rule.getFrom()), rule.getTo()));
  }
}<|MERGE_RESOLUTION|>--- conflicted
+++ resolved
@@ -269,309 +269,7 @@
     }
   }
 
-<<<<<<< HEAD
-=======
-  private ModificationData createModificationData(final OperationContext context,
-                                                  final RevCommit commit,
-                                                  final Repository db,
-                                                  final boolean ignoreSubmodulesErrors,
-                                                  final String firstUninterestingVersion,
-                                                  final CheckoutRules checkoutRules) throws IOException, VcsException {
-    if (LOG.isDebugEnabled()) {
-      LOG.debug("Collecting changes in commit " + commit.getId().name() + ":" + commit.getShortMessage() +
-                " (" + commit.getCommitterIdent().getWhen() + ") for " + context.getSettings().debugInfo());
-    }
-    String currentVersion = GitServerUtil.makeVersion(commit);
-    String parentVersion = GitServerUtil.getParentVersion(commit, firstUninterestingVersion);
-    List<VcsChange> changes = getCommitChanges(context, db, commit, currentVersion, parentVersion, ignoreSubmodulesErrors);
-    ModificationData result = new ModificationData(commit.getAuthorIdent().getWhen(), changes, commit.getFullMessage(),
-                                                   GitServerUtil.getUser(context.getSettings(), commit), context.getRoot(), currentVersion, commit.getId().name());
-    if (isMergeCommit(commit) && changes.isEmpty()) {
-      boolean hasInterestingChanges = hasInterestingChanges(context, db, commit, ignoreSubmodulesErrors, checkoutRules, GitUtils.versionRevision(firstUninterestingVersion));
-      if (hasInterestingChanges) {
-        result.setCanBeIgnored(false);
-      }
-    }
-    return result;
-  }
-
-  private boolean isMergeCommit(RevCommit commit) {
-    return commit.getParents().length > 1;
-  }
-
-  private boolean hasInterestingChanges(final OperationContext context,
-                                        final Repository db,
-                                        final RevCommit mergeCommit,
-                                        final boolean ignoreSubmodulesErrors,
-                                        final CheckoutRules rules,
-                                        final String firstUninterestingSHA)
-    throws IOException, VcsException {
-    RevWalk walk = new RevWalk(db);
-    List<RevCommit> start = new ArrayList<RevCommit>();
-    for (RevCommit c : mergeCommit.getParents()) {
-      start.add(walk.parseCommit(c));
-    }
-    walk.markStart(start);
-    walk.markUninteresting(walk.parseCommit(ObjectId.fromString(firstUninterestingSHA)));
-    walk.sort(RevSort.TOPO);
-    try {
-      RevCommit c;
-      while ((c = walk.next()) != null) {
-        TreeWalk tw = new TreeWalk(db);
-        tw.setRecursive(true);
-        tw.setFilter(TreeFilter.ANY_DIFF);
-        try {
-          context.addTree(tw, db, c, ignoreSubmodulesErrors);
-          tw.addTree(c.getTree().getId());
-          for (RevCommit parent : c.getParents()) {
-            context.addTree(tw, db, parent, ignoreSubmodulesErrors);
-          }
-          while (tw.next()) {
-            String path = tw.getPathString();
-            if (rules.shouldInclude(path)) {
-              return true;
-            }
-          }
-        } finally {
-          tw.release();
-        }
-      }
-    } finally {
-      walk.release();
-    }
-    return false;
-  }
-
-  /**
-   * Get changes for the commit
-   *
-   * @param context context of current operation
-   * @param r repository
-   * @param commit current commit
-   * @param currentVersion teamcity version of current commit (sha@time)
-   * @param parentVersion parent version to use in VcsChange objects
-   * @param ignoreSubmodulesErrors should method ignore errors in submodules or not
-   * @return the commit changes
-   * @throws IOException
-   * @throws VcsException
-   */
-  private List<VcsChange> getCommitChanges(final OperationContext context,
-                                           final Repository r,
-                                           final RevCommit commit,
-                                           final String currentVersion,
-                                           final String parentVersion,
-                                           final boolean ignoreSubmodulesErrors) throws IOException, VcsException {
-    List<VcsChange> changes = new ArrayList<VcsChange>();
-    TreeWalk tw = new TreeWalk(r);
-    try {
-      IgnoreSubmoduleErrorsTreeFilter filter = new IgnoreSubmoduleErrorsTreeFilter(context.getSettings());
-      tw.setFilter(filter);
-      tw.setRecursive(true);
-      context.addTree(tw, r, commit, ignoreSubmodulesErrors);
-      for (RevCommit parentCommit : commit.getParents()) {
-        context.addTree(tw, r, parentCommit, true);
-      }
-      String repositoryDebugInfo = context.getSettings().debugInfo();
-      RevCommit commitWithFix = null;
-      Map<String, RevCommit> commitsWithFix = new HashMap<String, RevCommit>();
-      while (tw.next()) {
-        String path = tw.getPathString();
-        if (context.getSettings().isCheckoutSubmodules()) {
-          if (filter.isBrokenSubmoduleEntry(path)) {
-            commitWithFix = getPreviousCommitWithFixedSubmodule(context, r, commit, path);
-            commitsWithFix.put(path, commitWithFix);
-            if (commitWithFix != null) {
-              TreeWalk tw2 = new TreeWalk(r);
-              try {
-                tw2.setFilter(TreeFilter.ANY_DIFF);
-                tw2.setRecursive(true);
-                context.addTree(tw2, r, commit, true);
-                context.addTree(tw2, r, commitWithFix, true);
-                while (tw2.next()) {
-                  if (tw2.getPathString().equals(path)) {
-                    addVcsChange(changes, currentVersion, GitServerUtil.makeVersion(commitWithFix), tw2, repositoryDebugInfo, path);
-                  }
-                }
-              } finally {
-                tw2.release();
-              }
-            } else {
-              addVcsChange(changes, currentVersion, parentVersion, tw, repositoryDebugInfo, path);
-            }
-          } else if (filter.isChildOfBrokenSubmoduleEntry(path)) {
-            String brokenSubmodulePath = filter.getSubmodulePathForChildPath(path);
-            commitWithFix = commitsWithFix.get(brokenSubmodulePath);
-            if (commitWithFix != null) {
-              TreeWalk tw2 = new TreeWalk(r);
-              try {
-                tw2.setFilter(TreeFilter.ANY_DIFF);
-                tw2.setRecursive(true);
-                context.addTree(tw2, r, commit, true);
-                context.addTree(tw2, r, commitWithFix, true);
-                while (tw2.next()) {
-                  if (tw2.getPathString().equals(path)) {
-                    addVcsChange(changes, currentVersion, GitServerUtil.makeVersion(commitWithFix), tw2, repositoryDebugInfo, path);
-                  }
-                }
-              } finally {
-                tw2.release();
-              }
-            } else {
-              addVcsChange(changes, currentVersion, parentVersion, tw, repositoryDebugInfo, path);
-            }
-          } else {
-            addVcsChange(changes, currentVersion, parentVersion, tw, repositoryDebugInfo, path);
-          }
-        } else {
-          addVcsChange(changes, currentVersion, parentVersion, tw, repositoryDebugInfo, path);
-        }
-      }
-      return changes;
-    } finally {
-      tw.release();
-    }
-  }
-
-  private void addVcsChange(List<VcsChange> changes, String currentVersion, String parentVersion, TreeWalk tw, String repositoryDebugInfo, String path) {
-    VcsChange change = getVcsChange(tw, path, currentVersion, parentVersion, repositoryDebugInfo);
-    if (change != null)
-      changes.add(change);
-  }
-
-  private VcsChange getVcsChange(TreeWalk treeWalk, String path, String commitSHA, String parentCommitSHA, String repositoryDebugInfo) {
-    final ChangeType gitChangeType = classifyChange(treeWalk);
-    if (LOG.isDebugEnabled()) {
-      LOG.debug("Processing change " + treeWalkInfo(treeWalk) + " as " + gitChangeType + " " + repositoryDebugInfo);
-    }
-    VcsChange.Type type = getChangeType(gitChangeType, treeWalk, path);
-    if (type == VcsChange.Type.NOT_CHANGED) {
-      return null;
-    } else {
-      String description = gitChangeType == ChangeType.FILE_MODE_CHANGED ? "File mode changed" : null;
-      return new VcsChange(type, description, path, path, parentCommitSHA, commitSHA);
-    }
-  }
-
-  private VcsChange.Type getChangeType(ChangeType gitChangeType, TreeWalk treeWalk, String path) {
-    switch (gitChangeType) {
-      case UNCHANGED:
-        return VcsChange.Type.NOT_CHANGED;
-      case ADDED:
-        return VcsChange.Type.ADDED;
-      case DELETED:
-        TreeFilter filter = treeWalk.getFilter();
-        if (filter instanceof IgnoreSubmoduleErrorsTreeFilter && ((IgnoreSubmoduleErrorsTreeFilter) treeWalk.getFilter()).getBrokenSubmodulePathsInRestTrees().contains(path)) {
-          return VcsChange.Type.NOT_CHANGED;
-        } else {
-          return VcsChange.Type.REMOVED;
-        }
-      case MODIFIED:
-        return VcsChange.Type.CHANGED;
-      case FILE_MODE_CHANGED:
-        return VcsChange.Type.CHANGED;
-      default:
-        throw new IllegalStateException("Unknown change type");
-    }
-  }
-
-  private RevCommit getPreviousCommitWithFixedSubmodule(OperationContext context, Repository db, RevCommit fromCommit, String submodulePath)
-    throws IOException, VcsException {
-    int searchDepth = myConfig.getFixedSubmoduleCommitSearchDepth();
-    if (searchDepth == 0)
-      return null;
-
-    RevWalk revWalk = new RevWalk(db);
-    try {
-      final RevCommit fromRev = revWalk.parseCommit(fromCommit.getId());
-      revWalk.markStart(fromRev);
-      revWalk.sort(RevSort.TOPO);
-
-      RevCommit result = null;
-      RevCommit prevRev;
-      revWalk.next();
-      int depth = 0;
-      while (result == null && depth < searchDepth && (prevRev = revWalk.next()) != null) {
-        depth++;
-        TreeWalk prevTreeWalk = new TreeWalk(db);
-        try {
-          prevTreeWalk.setFilter(TreeFilter.ALL);
-          prevTreeWalk.setRecursive(true);
-          context.addTree(prevTreeWalk, db, prevRev, true, false);
-          while(prevTreeWalk.next()) {
-            if (prevTreeWalk.getPathString().startsWith(submodulePath)) {
-              SubmoduleAwareTreeIterator iter = prevTreeWalk.getTree(0, SubmoduleAwareTreeIterator.class);
-              if (!iter.isSubmoduleError() && iter.getParent().isOnSubmodule()) {
-                result = prevRev;
-                break;
-              }
-            }
-          }
-        } finally {
-          prevTreeWalk.release();
-        }
-      }
-      return result;
-    } finally {
-      revWalk.release();
-    }
-  }
-
-  /**
-   * Classify change in tree walker. The first tree is assumed to be a current commit and other
-   * trees are assumed to be parent commits. In the case of multiple changes, the changes that
-   * come from at lease one parent commit are assumed to be reported in the parent commit.
-   *
-   * @param tw     tree walker to examine
-   * @return change type
-   */
-  @NotNull
-  private static ChangeType classifyChange(@NotNull TreeWalk tw) {
-    final FileMode mode0 = tw.getFileMode(0);
-    if (FileMode.MISSING.equals(mode0)) {
-      for (int i = 1; i < tw.getTreeCount(); i++) {
-        if (FileMode.MISSING.equals(tw.getFileMode(i))) {
-          // the delete merge
-          return ChangeType.UNCHANGED;
-        }
-      }
-      return ChangeType.DELETED;
-    }
-    boolean fileAdded = true;
-    for (int i = 1; i < tw.getTreeCount(); i++) {
-      if (!FileMode.MISSING.equals(tw.getFileMode(i))) {
-        fileAdded = false;
-        break;
-      }
-    }
-    if (fileAdded) {
-      return ChangeType.ADDED;
-    }
-    boolean fileModified = true;
-    for (int i = 1; i < tw.getTreeCount(); i++) {
-      if (tw.idEqual(0, i)) {
-        fileModified = false;
-        break;
-      }
-    }
-    if (fileModified) {
-      return ChangeType.MODIFIED;
-    }
-    int modeBits0 = mode0.getBits();
-    boolean fileModeModified = true;
-    for (int i = 1; i < tw.getTreeCount(); i++) {
-      int modeBits = tw.getFileMode(i).getBits();
-      if (modeBits == modeBits0) {
-        fileModeModified = false;
-        break;
-      }
-    }
-    if (fileModeModified) {
-      return ChangeType.FILE_MODE_CHANGED;
-    }
-    return ChangeType.UNCHANGED;
-  }
-
->>>>>>> 638e5415
+
   public void buildPatch(@NotNull VcsRoot root,
                          @Nullable final String fromVersion,
                          @NotNull String toVersion,
@@ -1181,28 +879,6 @@
     }
   }
 
-<<<<<<< HEAD
-  public File getCachesDir() {
-    return myCacheDir;
-  }
-
-
-=======
-  /** Git change type */
-  private enum ChangeType {
-    /** the file is added */
-    ADDED,
-    /** the file is deleted */
-    DELETED,
-    /** the file content (or content+mode) changed */
-    MODIFIED,
-    /** the file mode only changed */
-    FILE_MODE_CHANGED,
-    /** no change detected */
-    UNCHANGED,
-  }
-
->>>>>>> 638e5415
   @NotNull
   private ObjectId getVcsRootGitId(final @NotNull VcsRoot root) throws VcsException{
     final OperationContext context = createContext(root, "client-mapping");
