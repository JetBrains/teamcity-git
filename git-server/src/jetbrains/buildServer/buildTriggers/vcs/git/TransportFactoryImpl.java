--- conflicted
+++ resolved
@@ -18,10 +18,7 @@
 
 import com.intellij.openapi.diagnostic.Logger;
 import com.intellij.openapi.util.SystemInfo;
-<<<<<<< HEAD
-=======
 import com.jcraft.jsch.Cipher;
->>>>>>> 44e4d908
 import com.jcraft.jsch.JSch;
 import com.jcraft.jsch.JSchException;
 import com.jcraft.jsch.Session;
@@ -47,48 +44,11 @@
   private static Logger LOG = Logger.getInstance(TransportFactoryImpl.class.getName());
 
   private final ServerPluginConfig myConfig;
-<<<<<<< HEAD
-=======
-  /**
-   * The default SSH session factory used for not explicitly configured host
-   * It fails when user is prompted for some information.
-   */
-  private final RefreshableSshConfigSessionFactory mySshSessionFactory;
-  /**
-   * This factory is used when known host database is specified to be ignored
-   */
-  private final RefreshableSshConfigSessionFactory mySshSessionFactoryKnownHostsIgnored;
-
-  private final SshSessionFactory myPasswordSshSessionFactory;
   private final Map<String,String> myJSchOptions;
->>>>>>> 44e4d908
 
   public TransportFactoryImpl(@NotNull ServerPluginConfig config) {
     myConfig = config;
-<<<<<<< HEAD
-=======
     myJSchOptions = getJSchCipherOptions();
-    final boolean monitorSshConfigs = dispatcher != null; //dispatcher is null in tests and when invoked from the Fetcher
-    mySshSessionFactory = new RefreshableSshConfigSessionFactory(myConfig, monitorSshConfigs, myJSchOptions);
-    mySshSessionFactoryKnownHostsIgnored = new RefreshableSshConfigSessionFactory(myConfig, monitorSshConfigs, myJSchOptions) {
-      // note that different instance is used because JSch cannot be shared with strict host checking
-      public Session getSession(String user, String pass, String host, int port, CredentialsProvider credentialsProvider, FS fs) throws JSchException {
-        final Session session = super.getSession(user, pass, host, port, credentialsProvider, fs);
-        session.setConfig("StrictHostKeyChecking", "no");
-        return session;
-      }
-    };
-    myPasswordSshSessionFactory = new PasswordSshSessionFactory(myConfig, myJSchOptions);
-    if (monitorSshConfigs) {
-      dispatcher.addListener(new BuildServerAdapter() {
-        @Override
-        public void serverShutdown() {
-          mySshSessionFactory.stopMonitoringConfigs();
-          mySshSessionFactoryKnownHostsIgnored.stopMonitoringConfigs();
-        }
-      });
-    }
->>>>>>> 44e4d908
   }
 
 
@@ -150,34 +110,28 @@
   private SshSessionFactory getSshSessionFactory(Settings.AuthSettings authSettings, URIish url) throws VcsException {
     switch (authSettings.getAuthMethod()) {
       case PRIVATE_KEY_DEFAULT:
-        return new DefaultJschConfigSessionFactory(myConfig, authSettings);
+        return new DefaultJschConfigSessionFactory(myConfig, authSettings, myJSchOptions);
       case PRIVATE_KEY_FILE:
-<<<<<<< HEAD
-          return new CustomPrivateKeySessionFactory(myConfig, authSettings);
-=======
-        try {
-          return new PrivateKeyFileSshSessionFactory(myConfig, authSettings, myJSchOptions);
-        } catch (VcsAuthenticationException e) {
-          //add url to exception
-          throw new VcsAuthenticationException(url.toString(), e.getMessage());
-        }
->>>>>>> 44e4d908
+        return new CustomPrivateKeySessionFactory(myConfig, authSettings, myJSchOptions);
       case PASSWORD:
-        return new PasswordJschConfigSessionFactory(myConfig, authSettings);
+        return new PasswordJschConfigSessionFactory(myConfig, authSettings, myJSchOptions);
       default:
         throw new VcsAuthenticationException(url.toString(), "The authentication method " + authSettings.getAuthMethod() + " is not supported for SSH");
     }
   }
 
-<<<<<<< HEAD
 
   private static class DefaultJschConfigSessionFactory extends JschConfigSessionFactory {
     protected final ServerPluginConfig myConfig;
     protected final Settings.AuthSettings myAuthSettings;
-
-    private DefaultJschConfigSessionFactory(@NotNull ServerPluginConfig config, @NotNull Settings.AuthSettings authSettings) {
+    private final Map<String,String> myJschOptions;
+
+    private DefaultJschConfigSessionFactory(@NotNull ServerPluginConfig config,
+                                            @NotNull Settings.AuthSettings authSettings,
+                                            @NotNull Map<String,String> jschOptions) {
       myConfig = config;
       myAuthSettings = authSettings;
+      myJschOptions = jschOptions;
     }
 
     @Override
@@ -185,13 +139,19 @@
       session.setProxy(myConfig.getJschProxy());//null proxy is allowed
       if (myAuthSettings.isIgnoreKnownHosts())
         session.setConfig("StrictHostKeyChecking", "no");
+      if (!myConfig.alwaysCheckCiphers()) {
+        for (Map.Entry<String, String> entry : myJschOptions.entrySet())
+          session.setConfig(entry.getKey(), entry.getValue());
+      }
     }
   }
 
   private static class PasswordJschConfigSessionFactory extends DefaultJschConfigSessionFactory {
 
-    private PasswordJschConfigSessionFactory(@NotNull ServerPluginConfig config, @NotNull Settings.AuthSettings authSettings) {
-      super(config, authSettings);
+    private PasswordJschConfigSessionFactory(@NotNull ServerPluginConfig config,
+                                             @NotNull Settings.AuthSettings authSettings,
+                                             @NotNull Map<String,String> jschOptions) {
+      super(config, authSettings, jschOptions);
     }
 
     @Override
@@ -204,8 +164,10 @@
 
   private static class CustomPrivateKeySessionFactory extends DefaultJschConfigSessionFactory {
 
-    private CustomPrivateKeySessionFactory(@NotNull ServerPluginConfig config, @NotNull Settings.AuthSettings authSettings) {
-      super(config, authSettings);
+    private CustomPrivateKeySessionFactory(@NotNull ServerPluginConfig config,
+                                           @NotNull Settings.AuthSettings authSettings,
+                                           @NotNull Map<String,String> jschOptions) {
+      super(config, authSettings, jschOptions);
     }
 
     @Override
@@ -220,7 +182,8 @@
       return jsch;
     }
   }
-=======
+
+
   /**
    * JSch checks available ciphers during session connect
    * (inside method send_kexinit), which is expensive (see
@@ -306,5 +269,4 @@
     return builder.toString();
   }
 
->>>>>>> 44e4d908
 }